--- conflicted
+++ resolved
@@ -175,13 +175,8 @@
   double rmsd = (posd1 - posd2).norm();
   if (rmsd < 1e-5)
     return true;
-<<<<<<< HEAD
-  occ::log::trace("positions\n{}", (posd1 - posd2).transpose());
-=======
-
   const Mat diff = (posd1 - posd2).transpose();
   occ::log::trace("Positions\n{}", format_matrix(diff));
->>>>>>> cda1695d
   occ::log::trace("RMSD: {:.5f}", rmsd);
 
   occ::Mat3 rot = kabsch_rotation_matrix(posd1, posd2, false);
@@ -218,12 +213,8 @@
   double rmsd = (posd1 - posd2).norm();
   if (rmsd < 1e-5)
     return true;
-<<<<<<< HEAD
-  occ::log::trace("positions\n{}", (posd1 - posd2).transpose());
-=======
   const Mat diff = (posd1 - posd2).transpose();
   occ::log::trace("Positions\n{}", format_matrix(diff));
->>>>>>> cda1695d
   occ::log::trace("RMSD: {:.5f}", rmsd);
 
   occ::Mat3 rot = kabsch_rotation_matrix(posd1, posd2);
