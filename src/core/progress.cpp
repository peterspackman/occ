--- conflicted
+++ resolved
@@ -7,10 +7,6 @@
 #include <iostream>
 #include <occ/core/log.h>
 #include <string>
-<<<<<<< HEAD
-#include <thread>
-=======
->>>>>>> cda1695d
 
 #if defined(_WIN32) || defined(_WIN64)
 #include <io.h>
@@ -89,8 +85,6 @@
 
 void ProgressTracker::update(int progress, int total,
                              const std::string description) {
-<<<<<<< HEAD
-=======
   if (!m_started) {
     m_started = true;
     m_time_points.push_back(std::chrono::high_resolution_clock::now());
@@ -100,15 +94,10 @@
     m_time_points.push_back(std::chrono::high_resolution_clock::now());
     m_current_progress = progress;
   }
->>>>>>> cda1695d
 
   estimate_time_remaining();
 
-<<<<<<< HEAD
-  std::string eta_string = "";
-=======
   std::string eta_string;
->>>>>>> cda1695d
   if (m_time_points.size() > 1) {
     eta_string = occ::util::human_readable_time(
         std::chrono::duration_cast<std::chrono::milliseconds>(
@@ -161,19 +150,6 @@
 void ProgressTracker::set_tty(bool value) { m_is_tty = value; }
 
 void ProgressTracker::estimate_time_remaining() {
-<<<<<<< HEAD
-  int completed =
-      m_time_points.size() -
-      1; // Subtract 1 because the first time point is the start time
-  int remaining = m_total - completed;
-
-  // Calculate durations and moving average
-  double avg = 0.0;
-  for (int i = std::max(1, completed - m_window + 1); i <= completed; ++i) {
-    avg += std::chrono::duration_cast<std::chrono::duration<double>>(
-               m_time_points[i] - m_time_points[i - 1])
-               .count();
-=======
   if (m_time_points.empty())
     return;
 
@@ -199,17 +175,8 @@
     double measurement_noise = std::clamp(variance, 0.1, 10.0);
 
     m_time_estimator.adjust_noise(process_noise, measurement_noise);
->>>>>>> cda1695d
   }
-  avg /= std::min(completed, m_window);
 
-  // Estimate remaining time
-  m_average_time = std::chrono::duration<double>(avg);
-  m_estimated_time_remaining = std::chrono::duration<double>(avg * remaining);
-}
-
-<<<<<<< HEAD
-=======
   m_time_estimator.update(m_current_progress, current_t);
   double remaining_seconds = m_time_estimator.estimate_remaining(m_total);
   m_estimated_time_remaining = std::chrono::duration<double>(remaining_seconds);
@@ -220,7 +187,6 @@
   auto uncertainty = std::chrono::duration<double>(uncertainty_seconds);
 }
 
->>>>>>> cda1695d
 std::chrono::duration<double> ProgressTracker::time_taken() const {
   return m_time_points.back() - m_time_points.front();
 }
