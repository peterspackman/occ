#include "python/cg_bindings.h"
#include "python/core_bindings.h"
#include "python/crystal_bindings.h"
#include "python/dft_bindings.h"
#include "python/dma_bindings.h"
#include "python/interaction_bindings.h"
#include "python/isosurface_bindings.h"
#include "python/opt_bindings.h"
#include "python/qm_bindings.h"
#include <nanobind/nanobind.h>
#include <nanobind/stl/function.h>
#include <nanobind/stl/optional.h>
#include <nanobind/stl/string.h>
#include <occ/core/data_directory.h>
#include <occ/core/log.h>
#include <occ/core/parallel.h>
#include <occ/main/occ_cg.h>
#include <occ/qm/shell.h>

#define STRINGIFY(x) #x
#define MACRO_STRINGIFY(x) STRINGIFY(x)

namespace nb = nanobind;

NB_MODULE(_occpy, m) {
  // Register core submodule
  auto core = register_core_bindings(m);
  auto cg = register_cg_bindings(m);
  auto crystal = register_crystal_bindings(m);
  auto qm = register_qm_bindings(m);
  auto dft = register_dft_bindings(m);
  auto dma = register_dma_bindings(m);
  auto iso = register_isosurface_bindings(m);
  auto intr = register_interaction_bindings(m);
  auto opt = register_opt_bindings(m);
<<<<<<< HEAD

=======
>>>>>>> 099d6267

  // LogLevel enum is already registered in core_bindings.cpp
  m.def("set_log_level", nb::overload_cast<int>(occ::log::set_log_level));
  m.def("set_log_level",
        nb::overload_cast<spdlog::level::level_enum>(occ::log::set_log_level));
  m.def("set_log_level",
        nb::overload_cast<const std::string &>(occ::log::set_log_level));

  m.def("set_log_file", occ::log::set_log_file);
  m.def("set_num_threads", [](int n) { occ::parallel::set_num_threads(n); });
  m.def("set_data_directory",
        [](const std::string &s) { occ::set_data_directory(s); });

  // Add the main calculation function
  m.def("calculate_crystal_growth_energies",
        [](const occ::main::CGConfig &config) {
          return occ::main::run_cg(config);
        });

#ifdef VERSION_INFO
  m.attr("__version__") = MACRO_STRINGIFY(VERSION_INFO);
#else
  m.attr("__version__") = "0.8.2";
#endif
}<|MERGE_RESOLUTION|>--- conflicted
+++ resolved
@@ -33,10 +33,6 @@
   auto iso = register_isosurface_bindings(m);
   auto intr = register_interaction_bindings(m);
   auto opt = register_opt_bindings(m);
-<<<<<<< HEAD
-
-=======
->>>>>>> 099d6267
 
   // LogLevel enum is already registered in core_bindings.cpp
   m.def("set_log_level", nb::overload_cast<int>(occ::log::set_log_level));
