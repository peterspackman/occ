#include <fmt/core.h>
#include <nanobind/eigen/dense.h>
#include <nanobind/nanobind.h>
#include <nanobind/stl/pair.h>
#include <nanobind/stl/string.h>
#include <nanobind/stl/tuple.h>
#include <nanobind/stl/vector.h>
#include <occ/core/element.h>
#include <occ/core/linear_algebra.h>
#include <occ/core/log.h>
#include <occ/core/molecule.h>
#include <occ/core/parallel.h>
#include <occ/core/point_charge.h>
#include <occ/crystal/crystal.h>
#include <occ/dft/dft.h>
#include <occ/io/cifparser.h>
#include <occ/io/fchkreader.h>
#include <occ/io/fchkwriter.h>
#include <occ/io/moldenreader.h>
#include <occ/io/xyz.h>
#include <occ/main/occ_cg.h>
#include <occ/qm/expectation.h>
#include <occ/qm/hf.h>
#include <occ/qm/scf.h>
#include <occ/qm/shell.h>
#include <occ/qm/spinorbital.h>

#define STRINGIFY(x) #x
#define MACRO_STRINGIFY(x) STRINGIFY(x)

namespace nb = nanobind;
using namespace nb::literals;

using occ::IVec;
using occ::Mat;
using occ::Mat3N;
using occ::Vec3;
using occ::core::Atom;
using occ::core::Dimer;
using occ::core::Element;
using occ::core::Molecule;
using occ::core::PointCharge;
using occ::crystal::AsymmetricUnit;
using occ::crystal::Crystal;
using occ::crystal::CrystalAtomRegion;
using occ::crystal::CrystalDimers;
using SymmetryRelatedDimer = occ::crystal::CrystalDimers::SymmetryRelatedDimer;
using occ::crystal::HKL;
using occ::crystal::UnitCell;
using occ::dft::DFT;
using occ::qm::AOBasis;
using occ::qm::HartreeFock;
using occ::qm::MolecularOrbitals;
using occ::qm::SCF;
using occ::qm::Shell;
using occ::qm::Wavefunction;

constexpr auto R = occ::qm::SpinorbitalKind::Restricted;
constexpr auto U = occ::qm::SpinorbitalKind::Unrestricted;
constexpr auto G = occ::qm::SpinorbitalKind::General;

NB_MODULE(_occpy, m) {
  nb::class_<Element>(m, "Element")
      .def(nb::init<const std::string &>())
      .def("symbol", &Element::symbol,
           "the symbol of the element e.g. H, He ...")
      .def("mass", &Element::mass,
           "mass number of the element e.g. 12.01 for C")
      .def("name", &Element::name,
           "the name of the element e.g hydrogen, helium...'")
      .def("van_der_waals_radius", &Element::van_der_waals_radius,
           "bondi van der Waals radius for element")
      .def("covalent_radius", &Element::covalent_radius,
           "covalent radius for element")
      .def("atomic_number", &Element::atomic_number,
           "atomic number e.g. 1, 2 ...")
      .def("__repr__",
           [](const Element &a) { return "<Element '" + a.symbol() + "'>"; });

  nb::class_<Atom>(m, "Atom")
      .def(nb::init<int, double, double, double>())
      .def_rw("atomic_number", &Atom::atomic_number,
              "atomic number for corresponding element")
      .def_prop_rw("position", &Atom::position, &Atom::set_position,
                   "Cartesian position of the atom (Bohr)")
      .def("__repr__", [](const Atom &a) {
        return fmt::format("<Atom {} [{:.5f}, {:.5f}, {:.5f}>", a.atomic_number,
                           a.x, a.y, a.z);
      });

  nb::class_<PointCharge>(m, "PointCharge")
      .def(nb::init<double, double, double, double>())
      .def(nb::init<double, std::array<double, 3>>())
      .def(nb::init<double, const occ::Vec3 &>())
      .def_prop_rw("charge", &PointCharge::charge, &PointCharge::set_charge)
      .def_prop_rw("position", &PointCharge::position,
                   &PointCharge::set_position)
      .def("__repr__", [](const PointCharge &pc) {
        const auto &pos = pc.position();
        return fmt::format("<PointCharge q={:.5f} [{:.5f}, {:.5f}, {:.5f}]>",
                           pc.charge(), pos.x(), pos.y(), pos.z());
      });

  nb::class_<Shell>(m, "Shell")
      .def(nb::init<PointCharge, double>())
      .def_ro("origin", &Shell::origin, "shell position/origin (Bohr)")
      .def_ro("exponents", &Shell::exponents,
              "array of exponents for primitives in this shell")
      .def_ro("contraction_coefficients", &Shell::contraction_coefficients,
              "array of contraction coefficients for in this shell")
      .def("num_contractions", &Shell::num_contractions,
           "number of contractions")
      .def("num_primitives", &Shell::num_primitives,
           "number of primitive gaussians")
      .def("norm", &Shell::norm, "norm of the shell")
      .def("__repr__", [](const Shell &s) {
        return fmt::format("<Shell l={} [{:.5f}, {:.5f}, {:.5f}]>", s.l,
                           s.origin(0), s.origin(1), s.origin(2));
      });

  nb::class_<AOBasis>(m, "AOBasis")
      .def_static("load", &AOBasis::load)
      .def("shells", &AOBasis::shells)
      .def("set_pure", &AOBasis::set_pure)
      .def("size", &AOBasis::size)
      .def("nbf", &AOBasis::nbf)
      .def("atoms", &AOBasis::atoms)
      .def("first_bf", &AOBasis::first_bf)
      .def("bf_to_shell", &AOBasis::bf_to_shell)
      .def("bf_to_atom", &AOBasis::bf_to_atom)
      .def("shell_to_atom", &AOBasis::shell_to_atom)
      .def("atom_to_shell", &AOBasis::atom_to_shell)
      .def("l_max", &AOBasis::l_max)
      .def("name", &AOBasis::name)
      .def("__repr__", [](const AOBasis &basis) {
        return fmt::format("<AOBasis ({}) nsh={} nbf={} natoms={}>",
                           basis.name(), basis.nsh(), basis.nbf(),
                           basis.atoms().size());
      });

  nb::class_<MolecularOrbitals>(m, "MolecularOrbitals")
      .def_rw("num_alpha", &MolecularOrbitals::n_alpha)
      .def_rw("num_beta", &MolecularOrbitals::n_beta)
      .def_rw("num_ao", &MolecularOrbitals::n_ao)
      .def_rw("orbital_coeffs", &MolecularOrbitals::C)
      .def_rw("occupied_orbital_coeffs", &MolecularOrbitals::Cocc)
      .def_rw("density_matrix", &MolecularOrbitals::D)
      .def_rw("orbital_energies", &MolecularOrbitals::energies)
      .def("expectation_value", [](const MolecularOrbitals &mo, const Mat &op) {
        return 2 * occ::qm::expectation(mo.kind, mo.D, op);
      });

  nb::class_<Wavefunction>(m, "Wavefunction")
      .def_rw("molecular_orbitals", &Wavefunction::mo)
      .def_ro("atoms", &Wavefunction::atoms)
      .def("mulliken_charges", &Wavefunction::mulliken_charges)
      .def("multiplicity", &Wavefunction::multiplicity)
      .def("rotate", &Wavefunction::apply_rotation)
      .def("translate", &Wavefunction::apply_translation)
      .def("transform", &Wavefunction::apply_transformation)
      .def("charge", &Wavefunction::charge)
      .def_static("load", &Wavefunction::load)
      .def("save", nb::overload_cast<const std::string &>(&Wavefunction::save))
      .def_ro("basis", &Wavefunction::basis)
      .def("to_fchk",
           [](Wavefunction &wfn, const std::string &filename) {
             auto writer = occ::io::FchkWriter(filename);
             wfn.save(writer);
             writer.write();
           })
      .def_static("from_fchk",
                  [](const std::string &filename) {
                    auto reader = occ::io::FchkReader(filename);
                    Wavefunction wfn(reader);
                    return wfn;
                  })
      .def_static("from_molden", [](const std::string &filename) {
        auto reader = occ::io::MoldenReader(filename);
        Wavefunction wfn(reader);
        return wfn;
      });

  using HF = SCF<HartreeFock>;

  nb::class_<HF>(m, "HF")
      .def(nb::init<HartreeFock &>())
      .def("set_charge_multiplicity", &HF::set_charge_multiplicity)
      .def("set_initial_guess", &HF::set_initial_guess_from_wfn)
      .def("scf_kind", &HF::scf_kind)
      .def("run", &HF::compute_scf_energy)
      .def("wavefunction", &HF::wavefunction)
      .def("__repr__", [](const HF &hf) {
        return fmt::format("<SCF(HF) ({}, {} atoms)>",
                           hf.m_procedure.aobasis().name(),
                           hf.m_procedure.atoms().size());
      });

  using KS = SCF<DFT>;

  nb::class_<KS>(m, "KS")
      .def(nb::init<DFT &>())
      .def("set_charge_multiplicity", &KS::set_charge_multiplicity)
      .def("set_initial_guess", &KS::set_initial_guess_from_wfn)
      .def("scf_kind", &KS::scf_kind)
      .def("run", &KS::compute_scf_energy)
      .def("wavefunction", &KS::wavefunction)
      .def("__repr__", [](const KS &ks) {
        return fmt::format("<SCF(KS) ({}, {} atoms)>",
                           ks.m_procedure.aobasis().name(),
                           ks.m_procedure.atoms().size());
      });

  nb::class_<HartreeFock>(m, "HartreeFock")
      .def(nb::init<const AOBasis &>())
      .def("point_charge_interaction_energy",
           &HartreeFock::nuclear_point_charge_interaction_energy)
      .def("wolf_point_charge_interaction_energy",
           &HartreeFock::wolf_point_charge_interaction_energy)
      .def("point_charge_interaction_matrix",
           &HartreeFock::compute_point_charge_interaction_matrix,
           "point_charges"_a, "alpha"_a = 1e16)
      .def("wolf_interaction_matrix",
           &HartreeFock::compute_wolf_interaction_matrix)
      .def("nuclear_attraction_matrix",
           &HartreeFock::compute_nuclear_attraction_matrix)
      .def("nuclear_attraction_matrix",
           &HartreeFock::compute_nuclear_attraction_matrix)
      .def("set_density_fitting_basis", &HartreeFock::set_density_fitting_basis)
      .def("kinetic_matrix", &HartreeFock::compute_kinetic_matrix)
      .def("overlap_matrix", &HartreeFock::compute_overlap_matrix)
      .def("overlap_matrix_for_basis",
           &HartreeFock::compute_overlap_matrix_for_basis)
      .def("nuclear_repulsion", &HartreeFock::nuclear_repulsion_energy)
      .def(
          "scf",
          [](HartreeFock &hf, bool unrestricted = false) {
            if (unrestricted)
              return HF(hf, U);
            else
              return HF(hf, R);
          },
          "unrestricted"_a = false)
      .def("set_precision", &HartreeFock::set_precision)
      .def("coulomb_matrix",
           [](const HartreeFock &hf, const MolecularOrbitals &mo) {
             return hf.compute_J(mo);
           })
      .def("coulomb_and_exchange_matrices",
           [](const HartreeFock &hf, const MolecularOrbitals &mo) {
             return hf.compute_JK(mo);
           })
      .def("fock_matrix",
           [](const HartreeFock &hf, const MolecularOrbitals &mo) {
             return hf.compute_fock(mo);
           })
      .def("__repr__", [](const HartreeFock &hf) {
        return fmt::format("<HartreeFock ({}, {} atoms)>", hf.aobasis().name(),
                           hf.atoms().size());
      });

  using occ::io::BeckeGridSettings;
  nb::class_<BeckeGridSettings>(m, "BeckeGridSettings")
      .def(nb::init<>())
      .def_rw("max_angular_points", &BeckeGridSettings::max_angular_points)
      .def_rw("min_angular_points", &BeckeGridSettings::min_angular_points)
      .def_rw("radial_points", &BeckeGridSettings::radial_points)
      .def_rw("radial_precision", &BeckeGridSettings::radial_precision)
      .def("__repr__", [](const BeckeGridSettings &settings) {
        return fmt::format(
            "<BeckeGridSettings ang=({},{}) radial={}, prec={:.2g}>",
            settings.min_angular_points, settings.max_angular_points,
            settings.radial_points, settings.radial_precision);
      });

  nb::class_<DFT>(m, "DFT")
      .def(nb::init<const std::string &, const AOBasis &>())
      .def(nb::init<const std::string &, const AOBasis &,
                    const BeckeGridSettings &>())
      .def("nuclear_attraction_matrix", &DFT::compute_nuclear_attraction_matrix)
      .def("kinetic_matrix", &DFT::compute_kinetic_matrix)
      .def("overlap_matrix", &DFT::compute_overlap_matrix)
      .def("nuclear_repulsion", &DFT::nuclear_repulsion_energy)
      .def("set_precision", &DFT::set_precision)
      .def("set_method", &DFT::set_method)
      .def("fock_matrix",
           [](DFT &dft, const MolecularOrbitals &mo) {
             return dft.compute_fock(mo);
           })
      .def(
          "scf",
          [](DFT &dft, bool unrestricted) {
            if (unrestricted)
              return KS(dft, U);
            else
              return KS(dft, R);
          },
          "unrestricted"_a = false)
      .def("__repr__", [](const DFT &dft) {
        return fmt::format("<DFT {} ({}, {} atoms)>", dft.method_string(),
                           dft.aobasis().name(), dft.atoms().size());
      });

  nb::class_<Molecule>(m, "Molecule")
      .def(nb::init<const IVec &, const Mat3N &>())
      .def("__len__", &Molecule::size)
      .def("elements", &Molecule::elements)
      .def("positions", &Molecule::positions)
      .def_prop_rw("name", &Molecule::name, &Molecule::set_name)
      .def("atomic_numbers", &Molecule::atomic_numbers)
      .def("vdw_radii", &Molecule::vdw_radii)
      .def("molar_mass", &Molecule::molar_mass)
      .def("atoms", &Molecule::atoms)
      .def("center_of_mass", &Molecule::center_of_mass)
      .def_static("from_xyz_file",
                  [](const std::string &filename) {
                    return occ::io::molecule_from_xyz_file(filename);
                  })
      .def_static("from_xyz_string",
                  [](const std::string &contents) {
                    return occ::io::molecule_from_xyz_string(contents);
                  })
      .def("__repr__", [](const Molecule &mol) {
        auto com = mol.center_of_mass();
        return fmt::format("<Molecule {} @[{:.5f}, {:.5f}, {:.5f}]>",
                           mol.name(), com.x(), com.y(), com.z());
      });

  nb::class_<Dimer>(m, "Dimer")
      .def(nb::init<const Molecule &, const Molecule &>())
      .def(nb::init<const std::vector<Atom> &, const std::vector<Atom> &>())
      .def_prop_ro("a", &Dimer::a)
      .def_prop_ro("b", &Dimer::b)
      .def_prop_rw("name", &Dimer::name, &Dimer::set_name);

  // occ::crystal
  nb::class_<HKL>(m, "HKL")
      .def(nb::init<int, int, int>())
      .def("d", &HKL::d)
      .def_static("floor", &HKL::floor)
      .def_static("ceil", &HKL::ceil)
      .def_static("maximum", &HKL::maximum)
      .def_static("minimum", &HKL::minimum)
      .def("vector", &HKL::vector)
      .def_rw("h", &HKL::h)
      .def_rw("k", &HKL::k)
      .def_rw("l", &HKL::l)
      .def("__repr__", [](const HKL &hkl) {
        return fmt::format("<HKL [{} {} {}]>", hkl.h, hkl.k, hkl.l);
      });

  nb::class_<Crystal>(m, "Crystal")
      .def("symmetry_unique_molecules", &Crystal::symmetry_unique_molecules)
      .def("symmetry_unique_dimers", &Crystal::symmetry_unique_dimers)
      .def("unit_cell", &Crystal::unit_cell)
      .def("unit_cell_molecules", &Crystal::unit_cell_molecules)
      .def("unit_cell_atoms", &Crystal::unit_cell_atoms)
      .def("unit_cell_dimers", &Crystal::unit_cell_dimers)
      .def("atom_surroundings", &Crystal::atom_surroundings)
      .def("dimer_symmetry_string", &Crystal::dimer_symmetry_string)
      .def("asymmetric_unit_atom_surroundings",
           &Crystal::asymmetric_unit_atom_surroundings)
      .def("num_sites", &Crystal::num_sites)
      .def("labels", &Crystal::labels)
      .def("to_fractional", &Crystal::to_fractional)
      .def("to_cartesian", &Crystal::to_cartesian)
      .def("volume", &Crystal::volume)
      .def("slab", &Crystal::slab)
      .def("asymmetric_unit",
           nb::overload_cast<>(&Crystal::asymmetric_unit, nb::const_))
      .def_static("create_primitive_supercell",
                  &Crystal::create_primitive_supercell)
      .def_static("from_cif_file",
                  [](const std::string &filename) {
                    occ::io::CifParser parser;
                    return parser.parse_crystal(filename).value();
                  })
      .def("__repr__", [](const Crystal &c) {
        return fmt::format("<Crystal {} {}>",
                           c.asymmetric_unit().chemical_formula(),
                           c.space_group().symbol());
      });

  nb::class_<CrystalAtomRegion>(m, "CrystalAtomRegion")
      .def_ro("frac_pos", &CrystalAtomRegion::frac_pos)
      .def_ro("cart_pos", &CrystalAtomRegion::cart_pos)
      .def_ro("asym_idx", &CrystalAtomRegion::asym_idx)
      .def_ro("atomic_numbers", &CrystalAtomRegion::atomic_numbers)
      .def_ro("symop", &CrystalAtomRegion::symop)
      .def("size", &CrystalAtomRegion::size)
      .def("__repr__", [](const CrystalAtomRegion &region) {
        return fmt::format("<CrystalAtomRegion (n={})>", region.size());
      });

  nb::class_<SymmetryRelatedDimer>(m, "SymmetryRelatedDimer")
      .def_ro("unique_index", &SymmetryRelatedDimer::unique_index)
      .def_ro("dimer", &SymmetryRelatedDimer::dimer);

  nb::class_<CrystalDimers>(m, "CrystalDimers")
      .def_ro("radius", &CrystalDimers::radius)
      .def_ro("unique_dimers", &CrystalDimers::unique_dimers)
      .def_ro("molecule_neighbors", &CrystalDimers::molecule_neighbors);

  nb::class_<AsymmetricUnit>(m, "AsymmetricUnit")
      .def_rw("positions", &AsymmetricUnit::positions)
      .def_rw("atomic_numbers", &AsymmetricUnit::atomic_numbers)
      .def_rw("occupations", &AsymmetricUnit::occupations)
      .def_rw("charges", &AsymmetricUnit::charges)
      .def_rw("labels", &AsymmetricUnit::labels)
      .def("__len__", &AsymmetricUnit::size)
      .def("__repr__", [](const AsymmetricUnit &asym) {
        return fmt::format("<AsymmetricUnit {}>", asym.chemical_formula());
      });

  nb::class_<UnitCell>(m, "UnitCell")
      .def_prop_rw("a", &UnitCell::a, &UnitCell::set_a)
      .def_prop_rw("b", &UnitCell::b, &UnitCell::set_b)
      .def_prop_rw("c", &UnitCell::c, &UnitCell::set_c)
      .def_prop_rw("alpha", &UnitCell::alpha, &UnitCell::set_alpha)
      .def_prop_rw("beta", &UnitCell::beta, &UnitCell::set_beta)
      .def_prop_rw("gamma", &UnitCell::gamma, &UnitCell::set_gamma)
      .def("lengths", &UnitCell::lengths)
      .def("to_fractional", &UnitCell::to_fractional)
      .def("to_cartesian", &UnitCell::to_cartesian)
      .def("cell_type", &UnitCell::cell_type)
      .def("__repr__", [](const UnitCell &uc) {
        return fmt::format("<UnitCell {} ({:.5f}, {:.5f}, {:.5f})>",
                           uc.cell_type(), uc.a(), uc.b(), uc.c());
      });

  using occ::cg::CrystalGrowthResult;
  using occ::cg::DimerResult;
  using occ::cg::DimerSolventTerm;
  using occ::cg::MoleculeResult;
  using occ::interaction::LatticeConvergenceSettings;
  using occ::main::CGConfig;

  nb::class_<LatticeConvergenceSettings>(m, "LatticeConvergenceSettings")
      .def(nb::init<>())
      .def_rw("min_radius", &LatticeConvergenceSettings::min_radius)
      .def_rw("max_radius", &LatticeConvergenceSettings::max_radius)
      .def_rw("radius_increment", &LatticeConvergenceSettings::radius_increment)
      .def_rw("energy_tolerance", &LatticeConvergenceSettings::energy_tolerance)
      .def_rw("wolf_sum", &LatticeConvergenceSettings::energy_tolerance)
      .def_rw("crystal_field_polarization",
              &LatticeConvergenceSettings::crystal_field_polarization)
      .def_rw("model_name", &LatticeConvergenceSettings::model_name)
      .def_rw("crystal_filename", &LatticeConvergenceSettings::crystal_filename)
      .def_rw("output_json_filename",
              &LatticeConvergenceSettings::output_json_filename);

  nb::class_<CGConfig>(m, "CrystalGrowthConfig")
      .def(nb::init<>())
      .def_rw("lattice_settings", &CGConfig::lattice_settings)
      .def_rw("cg_radius", &CGConfig::cg_radius)
      .def_rw("solvent", &CGConfig::solvent)
      .def_rw("wavefunction_choice", &CGConfig::wavefunction_choice)
      .def_rw("num_surface_energies", &CGConfig::max_facets);

  nb::class_<DimerSolventTerm>(m, "DimerSolventTerm")
      .def_ro("ab", &DimerSolventTerm::ab)
      .def_ro("ba", &DimerSolventTerm::ba)
      .def_ro("total", &DimerSolventTerm::total);

  nb::class_<DimerResult>(m, "DimerResult")
      .def_ro("dimer", &DimerResult::dimer)
      .def_ro("unique_idx", &DimerResult::unique_idx)
      .def("total_energy", &DimerResult::total_energy)
      .def("energy_component", &DimerResult::energy_component)
      .def_ro("is_nearest_neighbor", &DimerResult::is_nearest_neighbor);

  nb::class_<MoleculeResult>(m, "MoleculeResult")
      .def_ro("dimer_results", &MoleculeResult::dimer_results)
      .def_ro("total", &MoleculeResult::total)
      .def_ro("has_inversion_symmetry", &MoleculeResult::has_inversion_symmetry)
      .def("total_energy", &MoleculeResult::total_energy)
      .def("energy_component", &MoleculeResult::energy_component);

  nb::class_<CrystalGrowthResult>(m, "CrystalGrowthResult")
      .def_ro("molecule_results", &CrystalGrowthResult::molecule_results);

  nb::class_<occ::cg::EnergyTotal>(m, "CrystalGrowthEnergyTotal")
      .def_ro("crystal", &occ::cg::EnergyTotal::crystal_energy)
      .def_ro("int", &occ::cg::EnergyTotal::interaction_energy)
      .def_ro("solution", &occ::cg::EnergyTotal::solution_term)
      .def("__repr__", [](const occ::cg::EnergyTotal &tot) {
        return fmt::format("(crys={:.6f}, int={:.6f}, sol={:.6f})",
                           tot.crystal_energy, tot.interaction_energy,
                           tot.solution_term);
      });

  m.def("calculate_crystal_growth_energies",
        [](const CGConfig &config) { return occ::main::run_cg(config); });

  m.def("setup_logging", [](int v) { occ::log::setup_logging(v); });
  m.def("set_num_threads", [](int n) { occ::parallel::set_num_threads(n); });
  m.def("set_data_directory",
        [](const std::string &s) { occ::qm::override_basis_set_directory(s); });

#ifdef VERSION_INFO
  m.attr("__version__") = MACRO_STRINGIFY(VERSION_INFO);
#else
<<<<<<< HEAD
  m.attr("__version__") = "0.6.6";
=======
  m.attr("__version__") = "0.6.8";
>>>>>>> cda1695d
#endif
}<|MERGE_RESOLUTION|>--- conflicted
+++ resolved
@@ -499,10 +499,6 @@
 #ifdef VERSION_INFO
   m.attr("__version__") = MACRO_STRINGIFY(VERSION_INFO);
 #else
-<<<<<<< HEAD
-  m.attr("__version__") = "0.6.6";
-=======
   m.attr("__version__") = "0.6.8";
->>>>>>> cda1695d
 #endif
 }