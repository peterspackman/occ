--- conflicted
+++ resolved
@@ -108,18 +108,12 @@
   const size_t num_atoms = atoms.size();
   using occ::Vec3;
 
-<<<<<<< HEAD
-  occ::log::debug("Volumes\n{}\n", volume);
-  occ::log::debug("Volumes free\n{}\n", volume_free);
-  occ::log::debug("Polarizabilities: \n{}\n", polarizabilities);
-=======
   occ::log::debug("{:>20s} {:>20s} {:>20s}", "Volume", "Volume Free",
                   "Polarizability");
   for (int i = 0; i < volume.rows(); i++) {
     occ::log::debug("{:20.12f} {:20.12f} {:20.12f}", volume(i), volume_free(i),
                     polarizabilities(i));
   }
->>>>>>> cda1695d
   Mat3N forces = Mat3N::Zero(3, num_atoms);
   double edisp = 0.0;
   for (int i = 0; i < num_atoms; i++) {
@@ -271,11 +265,7 @@
   occ::timing::start(occ::timing::category::xdm);
   populate_moments(mo);
   populate_polarizabilities();
-<<<<<<< HEAD
-  occ::log::debug("moments\n{}\n", m_moments);
-=======
   occ::log::debug("moments\n{}", format_matrix(m_moments));
->>>>>>> cda1695d
 
   std::tie(m_energy, m_forces) = xdm_dispersion_energy(
       {m_basis.atoms(), m_polarizabilities, m_moments, m_volume, m_volume_free},
@@ -414,14 +404,10 @@
 
   occ::log::debug("Num electrons {:20.12f}, promolecule {:20.12f}\n",
                   num_electrons, num_electrons_promol);
-<<<<<<< HEAD
-  occ::log::debug("Hirshfeld charges:\n{}", m_hirshfeld_charges);
-=======
   occ::log::debug("Hirshfeld charges");
   for (int i = 0; i < m_hirshfeld_charges.rows(); i++) {
     occ::log::debug("Atom {}: {:12.5f}", i, m_hirshfeld_charges(i));
   }
->>>>>>> cda1695d
 }
 
 void XDM::populate_polarizabilities() {
