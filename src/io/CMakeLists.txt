add_library(occ_io
    "${CMAKE_CURRENT_SOURCE_DIR}/basis_g94.cpp"
    "${CMAKE_CURRENT_SOURCE_DIR}/cifparser.cpp"
    "${CMAKE_CURRENT_SOURCE_DIR}/conversion.cpp"
    "${CMAKE_CURRENT_SOURCE_DIR}/core_json.cpp"
    "${CMAKE_CURRENT_SOURCE_DIR}/crystal_json.cpp"
    "${CMAKE_CURRENT_SOURCE_DIR}/crystalgrower.cpp"
    "${CMAKE_CURRENT_SOURCE_DIR}/engrad.cpp"
    "${CMAKE_CURRENT_SOURCE_DIR}/fchkreader.cpp"
    "${CMAKE_CURRENT_SOURCE_DIR}/fchkwriter.cpp"
    "${CMAKE_CURRENT_SOURCE_DIR}/gmf.cpp"
    "${CMAKE_CURRENT_SOURCE_DIR}/json_basis.cpp"
    "${CMAKE_CURRENT_SOURCE_DIR}/kmcpp.cpp"
    "${CMAKE_CURRENT_SOURCE_DIR}/gaussian_input_file.cpp"
    "${CMAKE_CURRENT_SOURCE_DIR}/moldenreader.cpp"
    "${CMAKE_CURRENT_SOURCE_DIR}/obj.cpp"
    "${CMAKE_CURRENT_SOURCE_DIR}/occ_input.cpp"
    "${CMAKE_CURRENT_SOURCE_DIR}/orca_json.cpp"
    "${CMAKE_CURRENT_SOURCE_DIR}/pc.cpp"
    "${CMAKE_CURRENT_SOURCE_DIR}/ply.cpp"
    "${CMAKE_CURRENT_SOURCE_DIR}/qcschema.cpp"
<<<<<<< HEAD
    "${CMAKE_CURRENT_SOURCE_DIR}/tinyply.cpp"
=======
    "${CMAKE_CURRENT_SOURCE_DIR}/solvent_json.cpp"
>>>>>>> 3e28a46f
    "${CMAKE_CURRENT_SOURCE_DIR}/wavefunction_json.cpp"
    "${CMAKE_CURRENT_SOURCE_DIR}/xyz.cpp"
    ${OCC_IO_INCLUDE_FILES}
)

target_link_libraries(occ_io
    PUBLIC 
    occ_core
    occ_crystal
    occ_solvent
    occ_qm
    gemmi::gemmi
    nlohmann_json::nlohmann_json
)
target_include_directories(occ_io PUBLIC 
    ${OCC_INCLUDE_DIR} 
    ${GEMMI_INCLUDE_DIR}
)

target_compile_features(occ_io PUBLIC cxx_std_20)<|MERGE_RESOLUTION|>--- conflicted
+++ resolved
@@ -19,11 +19,8 @@
     "${CMAKE_CURRENT_SOURCE_DIR}/pc.cpp"
     "${CMAKE_CURRENT_SOURCE_DIR}/ply.cpp"
     "${CMAKE_CURRENT_SOURCE_DIR}/qcschema.cpp"
-<<<<<<< HEAD
+    "${CMAKE_CURRENT_SOURCE_DIR}/solvent_json.cpp"
     "${CMAKE_CURRENT_SOURCE_DIR}/tinyply.cpp"
-=======
-    "${CMAKE_CURRENT_SOURCE_DIR}/solvent_json.cpp"
->>>>>>> 3e28a46f
     "${CMAKE_CURRENT_SOURCE_DIR}/wavefunction_json.cpp"
     "${CMAKE_CURRENT_SOURCE_DIR}/xyz.cpp"
     ${OCC_IO_INCLUDE_FILES}
