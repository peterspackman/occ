--- conflicted
+++ resolved
@@ -10,11 +10,8 @@
     "${CMAKE_CURRENT_SOURCE_DIR}/integral_engine_df.cpp"
     "${CMAKE_CURRENT_SOURCE_DIR}/merge.cpp"
     "${CMAKE_CURRENT_SOURCE_DIR}/mo.cpp"
-<<<<<<< HEAD
+    "${CMAKE_CURRENT_SOURCE_DIR}/oniom.cpp"
     "${CMAKE_CURRENT_SOURCE_DIR}/orbital_smearing.cpp"
-=======
-    "${CMAKE_CURRENT_SOURCE_DIR}/oniom.cpp"
->>>>>>> 3ffbe226
     "${CMAKE_CURRENT_SOURCE_DIR}/shell.cpp"
     "${CMAKE_CURRENT_SOURCE_DIR}/scf.cpp"
     "${CMAKE_CURRENT_SOURCE_DIR}/wavefunction.cpp"
