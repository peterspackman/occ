--- conflicted
+++ resolved
@@ -127,93 +127,10 @@
     for (const auto &token : tokens) {
       charges.push_back(std::stoi(token));
     }
-<<<<<<< HEAD
-    j["pairs"].push_back(m);
-  }
-  if (uc_dimers.has_value()) {
-    j["all_pairs"] = {};
-    const occ::crystal::CrystalDimers uc_dimers_value = uc_dimers.value();
-    using Offset = std::tuple<int, int, int, int>;
-    ankerl::unordered_dense::set<Offset> global_molecule_offsets;
-    for (const auto &mol_pairs : uc_dimers_value.molecule_neighbors) {
-      for (const auto &[dimer, unique_idx] : mol_pairs) {
-        const auto &unique_dimer = dimers.unique_dimers[unique_idx];
-        if (unique_dimer.interaction_energy() == 0.0)
-          continue;
-
-        const auto shift_a = dimer.a().cell_shift();
-        Offset mol_a{dimer.a().unit_cell_molecule_idx(), shift_a[0], shift_a[1],
-                     shift_a[2]};
-        global_molecule_offsets.insert(mol_a);
-        const auto shift_b = dimer.b().cell_shift();
-        Offset mol_b{dimer.b().unit_cell_molecule_idx(), shift_b[0], shift_b[1],
-                     shift_b[2]};
-        global_molecule_offsets.insert(mol_b);
-      }
-    }
-    ankerl::unordered_dense::map<Offset, int> map_molecules;
-    ankerl::unordered_dense::map<int, int> map_mol_uc_idx;
-    int counter = 0;
-    for (const auto &offset : global_molecule_offsets) {
-      map_molecules[offset] = counter;
-      int mol_uc_idx = std::get<0>(offset);
-      map_mol_uc_idx[counter] = mol_uc_idx;
-      counter++;
-    }
-    for (const auto &mol_pairs : uc_dimers_value.molecule_neighbors) {
-      nlohmann::json m;
-      for (const auto &[dimer, unique_idx] : mol_pairs) {
-        const auto &unique_dimer = dimers.unique_dimers[unique_idx];
-        if (unique_dimer.interaction_energy() == 0.0)
-          continue;
-
-        nlohmann::json d;
-        nlohmann::json e;
-
-        // Label generation
-        auto label = dimer_labeller(dimer);
-        d["Label"] = label;
-        d["Unique Index"] = unique_idx;
-
-        // Energy components
-        const auto &energies = unique_dimer.interaction_energies();
-        for (const auto &[k, v] : energies) {
-          e[k] = v;
-        }
-        d["energies"] = e;
-
-        // Nearest neighbor calculation based on distance threshold
-        bool is_nearest =
-            dimer.nearest_distance() <=
-            4.0; // You may want to make this threshold configurable
-        d["Nearest Neighbor"] = is_nearest;
-
-        double r = dimer.center_of_mass_distance();
-        d["r"] = r;
-        occ::Vec3 r_vec = dimer.v_ab_com();
-        d["rvec"] = std::array<double, 3>({r_vec[0], r_vec[1], r_vec[2]});
-        d["mass"] = std::tuple<double, double>{dimer.a().molar_mass(),
-                                               dimer.b().molar_mass()};
-        const auto shift_a = dimer.a().cell_shift();
-        Offset mol_a{dimer.a().unit_cell_molecule_idx(), shift_a[0], shift_a[1],
-                     shift_a[2]};
-        const auto shift_b = dimer.b().cell_shift();
-        Offset mol_b{dimer.b().unit_cell_molecule_idx(), shift_b[0], shift_b[1],
-                     shift_b[2]};
-        int idx_a = map_molecules[mol_a];
-        int idx_b = map_molecules[mol_b];
-        d["pair_indices"] = std::tuple<int, int>{idx_a, idx_b};
-        d["pair_uc_indices"] =
-            std::tuple<int, int>{map_mol_uc_idx[idx_a], map_mol_uc_idx[idx_b]};
-        m.push_back(d);
-      }
-      j["all_pairs"].push_back(m);
-=======
     if (charges.size() != molecules.size()) {
       throw std::runtime_error(
           fmt::format("Require {} charges to be specified, found {}",
                       molecules.size(), charges.size()));
->>>>>>> 687becc7
     }
     for (int i = 0; i < charges.size(); i++) {
       occ::log::info("Setting net charge for molecule {} = {}", i, charges[i]);
