#include <CLI/App.hpp>
#include <CLI/Config.hpp>
#include <CLI/Formatter.hpp>
#include <filesystem>
#include <fmt/os.h>
#include <occ/core/kabsch.h>
#include <occ/core/log.h>
#include <occ/core/units.h>
#include <occ/crystal/crystal.h>
#include <occ/crystal/dimer_labeller.h>
#include <occ/crystal/dimer_mapping_table.h>
#include <occ/interaction/ce_energy_model.h>
#include <occ/interaction/disp.h>
#include <occ/interaction/external_energy_model.h>
#include <occ/interaction/lattice_energy.h>
#include <occ/interaction/pairinteraction.h>
#include <occ/interaction/polarization.h>
#include <occ/interaction/xtb_energy_model.h>
#include <occ/io/cifparser.h>
#include <occ/io/cifwriter.h>
#include <occ/io/core_json.h>
#include <occ/io/crystal_json.h>
#include <occ/io/eigen_json.h>
#include <occ/main/monomer_wavefunctions.h>
#include <occ/main/occ_elat.h>
#include <occ/qm/wavefunction.h>

namespace fs = std::filesystem;
using occ::crystal::Crystal;
using occ::crystal::SymmetryDimerLabeller;
using occ::interaction::CEEnergyComponents;
using occ::interaction::CEEnergyModel;
using occ::interaction::ExternalEnergyModel;
using occ::interaction::LatticeConvergenceSettings;
using occ::interaction::LatticeEnergyCalculator;
using occ::interaction::LatticeEnergyResult;
using occ::interaction::XTBEnergyModel;
using occ::qm::Wavefunction;

inline Crystal read_crystal(const std::string &filename) {
  occ::io::CifParser parser;
  return parser.parse_crystal_from_file(filename).value();
}

inline void map_interactions_to_uc(const Crystal &crystal,
                                   const occ::crystal::CrystalDimers &dimers,
                                   occ::crystal::CrystalDimers &uc_dimers) {

  auto &uc_neighbors = uc_dimers.molecule_neighbors;
  const auto &mol_neighbors = dimers.molecule_neighbors;

  auto mapping = occ::crystal::DimerMappingTable::build_dimer_table(
      crystal, uc_dimers, false);

  // map interactions surrounding UC molecules to symmetry unique
  // interactions
  for (size_t i = 0; i < uc_neighbors.size(); i++) {
    const auto &m = crystal.unit_cell_molecules()[i];
    size_t asym_idx = m.asymmetric_molecule_idx();

    auto &unit_cell_neighbors = uc_neighbors[i];

    const auto &asymmetric_neighbors = mol_neighbors[asym_idx];

    int j = 0;
    for (auto &[dimer, unique_idx] : unit_cell_neighbors) {
      auto shift_b = dimer.b().cell_shift();
      auto idx_b = dimer.b().unit_cell_molecule_idx();
      const auto dimer_index =
          mapping.canonical_dimer_index(mapping.dimer_index(dimer));

      const auto &related = mapping.symmetry_related_dimers(dimer_index);
      ankerl::unordered_dense::set<occ::crystal::DimerIndex,
                                   occ::crystal::DimerIndexHash>
          related_set(related.begin(), related.end());
      occ::log::trace("Related dimers: {}", related_set.size());
      for (const auto &d : related_set) {
        occ::log::trace(" {}", d);
      }

      size_t idx{0};
      for (idx = 0; idx < asymmetric_neighbors.size(); idx++) {
        const auto &d_a = asymmetric_neighbors[idx].dimer;
        occ::log::trace("Candidate dimer: {} {}", d_a.a().name(),
                        d_a.b().name());
        auto idx_asym = mapping.canonical_dimer_index(mapping.dimer_index(d_a));
        occ::log::trace("Candidate: {}", idx_asym);
        if (related_set.contains(idx_asym)) {
          occ::log::trace("Given dimer:          {} ({})",
                          mapping.dimer_index(dimer), dimer_index);
          occ::log::trace("Found matching dimer: {} ({})",
                          mapping.dimer_index(d_a), idx_asym);
          break;
        }
      }
      if (idx >= asymmetric_neighbors.size()) {
        auto idx = mapping.dimer_index(dimer);
        auto sidx = mapping.symmetry_unique_dimer(idx);
        throw std::runtime_error(
            fmt::format("No matching interaction found for uc_mol "
                        "= {}, dimer = {})",
                        i, dimer_index));
      }
      occ::log::trace("Found match for uc dimer");
      double rn = dimer.nearest_distance();
      double rc = dimer.centroid_distance();

      dimer.set_interaction_energies(
          dimers.unique_dimers[idx].interaction_energies());
      dimer.set_interaction_id(idx);
    }
  }
}

inline void
write_elat_json(const std::string &basename, const std::string &model,
                const occ::crystal::Crystal &crystal,
                const occ::crystal::CrystalDimers &dimers,
                const std::optional<occ::crystal::CrystalDimers> &uc_dimers =
                    std::nullopt) {
  nlohmann::json j;
  j["result_type"] = "elat";
  j["title"] = basename;
  j["crystal"] = crystal;
  j["model"] = model;
  j["has_permutation_symmetry"] = true;

  const auto &uc_atoms = crystal.unit_cell_atoms();
  auto dimer_labeller = SymmetryDimerLabeller(crystal);
  dimer_labeller.connection = "-";
  dimer_labeller.format.fmt_string = "{}";

  j["pairs"] = {};
  for (const auto &mol_pairs : dimers.molecule_neighbors) {
    nlohmann::json m;
    for (const auto &[dimer, unique_idx] : mol_pairs) {
      const auto &unique_dimer = dimers.unique_dimers[unique_idx];
      if (unique_dimer.interaction_energy() == 0.0)
        continue;

      nlohmann::json d;
      nlohmann::json e;

      // Label generation
      auto label = dimer_labeller(dimer);
      d["Label"] = label;
      d["Unique Index"] = unique_idx;

      // Energy components
      const auto &energies = unique_dimer.interaction_energies();
      for (const auto &[k, v] : energies) {
        e[k] = v;
      }
      d["energies"] = e;

      // Nearest neighbor calculation based on distance threshold
      bool is_nearest = dimer.nearest_distance() <=
                        4.0; // You may want to make this threshold configurable
      d["Nearest Neighbor"] = is_nearest;

      // Unit cell atom offsets
      nlohmann::json offsets_a = {};
      {
        const auto &a = dimer.a();
        const auto &a_uc_idx = a.unit_cell_idx();
        const auto &a_uc_shift = a.unit_cell_shift();
        for (int i = 0; i < a_uc_idx.rows(); i++) {
          offsets_a.push_back(std::array<int, 4>{a_uc_idx(i), a_uc_shift(0, i),
                                                 a_uc_shift(1, i),
                                                 a_uc_shift(2, i)});
        }
      }

      nlohmann::json offsets_b = {};
      {
        const auto &b = dimer.b();
        const auto &b_uc_idx = b.unit_cell_idx();
        const auto &b_uc_shift = b.unit_cell_shift();
        for (int i = 0; i < b_uc_idx.rows(); i++) {
          offsets_b.push_back(std::array<int, 4>{b_uc_idx(i), b_uc_shift(0, i),
                                                 b_uc_shift(1, i),
                                                 b_uc_shift(2, i)});
        }
      }
      d["uc_atom_offsets"] = {offsets_a, offsets_b};

      m.push_back(d);
    }
    j["pairs"].push_back(m);
  }
  if (uc_dimers.has_value()) {
    j["all_pairs"] = {};
    const occ::crystal::CrystalDimers uc_dimers_value = uc_dimers.value();
<<<<<<< HEAD
    using Offset = std::tuple<int, int, int, int>;
    ankerl::unordered_dense::set<Offset> global_molecule_offsets;
    for (const auto &mol_pairs : uc_dimers_value.molecule_neighbors) {
      for (const auto &[dimer, unique_idx] : mol_pairs) {
        const auto &unique_dimer = dimers.unique_dimers[unique_idx];
        if (unique_dimer.interaction_energy() == 0.0)
          continue;

        const auto shift_a = dimer.a().cell_shift();
        Offset mol_a{dimer.a().unit_cell_molecule_idx(), shift_a[0], shift_a[1],
                     shift_a[2]};
        global_molecule_offsets.insert(mol_a);
        const auto shift_b = dimer.b().cell_shift();
        Offset mol_b{dimer.b().unit_cell_molecule_idx(), shift_b[0], shift_b[1],
                     shift_b[2]};
        global_molecule_offsets.insert(mol_b);
      }
    }
    ankerl::unordered_dense::map<Offset, int> map_molecules;
    ankerl::unordered_dense::map<int, int> map_mol_uc_idx;
    int counter = 0;
    for (const auto &offset : global_molecule_offsets) {
      map_molecules[offset] = counter;
      int mol_uc_idx = std::get<0>(offset);
      map_mol_uc_idx[counter] = mol_uc_idx;
      counter++;
    }
=======
>>>>>>> 0b03307a
    for (const auto &mol_pairs : uc_dimers_value.molecule_neighbors) {
      nlohmann::json m;
      for (const auto &[dimer, unique_idx] : mol_pairs) {
        const auto &unique_dimer = dimers.unique_dimers[unique_idx];
        if (unique_dimer.interaction_energy() == 0.0)
          continue;

        nlohmann::json d;
        nlohmann::json e;

        // Label generation
        auto label = dimer_labeller(dimer);
        d["Label"] = label;
        d["Unique Index"] = unique_idx;

        // Energy components
        const auto &energies = unique_dimer.interaction_energies();
        for (const auto &[k, v] : energies) {
          e[k] = v;
        }
        d["energies"] = e;

        // Nearest neighbor calculation based on distance threshold
        bool is_nearest =
            dimer.nearest_distance() <=
            4.0; // You may want to make this threshold configurable
        d["Nearest Neighbor"] = is_nearest;

        double r = dimer.center_of_mass_distance();
        d["r"] = r;
        occ::Vec3 r_vec = dimer.v_ab_com();
        d["rvec"] = std::array<double, 3>({r_vec[0], r_vec[1], r_vec[2]});
<<<<<<< HEAD
        d["mass"] = std::tuple<double, double>{dimer.a().molar_mass(),
                                               dimer.b().molar_mass()};
        const auto shift_a = dimer.a().cell_shift();
        Offset mol_a{dimer.a().unit_cell_molecule_idx(), shift_a[0], shift_a[1],
                     shift_a[2]};
        const auto shift_b = dimer.b().cell_shift();
        Offset mol_b{dimer.b().unit_cell_molecule_idx(), shift_b[0], shift_b[1],
                     shift_b[2]};
        int idx_a = map_molecules[mol_a];
        int idx_b = map_molecules[mol_b];
        d["pair_indices"] = std::tuple<int, int>{idx_a, idx_b};
        d["pair_uc_indices"] =
            std::tuple<int, int>{map_mol_uc_idx[idx_a], map_mol_uc_idx[idx_b]};
=======
        d["mass"] = dimer.a().molar_mass();

>>>>>>> 0b03307a
        m.push_back(d);
      }
      j["all_pairs"].push_back(m);
    }
  }

  std::ofstream dest(fmt::format("{}_elat_results.json", basename));
  dest << j.dump(2);
}

inline void set_molecule_charges(const std::string &charge_string,
                                 std::vector<occ::core::Molecule> &molecules) {
  if (charge_string.empty()) {
    occ::log::info("No charges provided assuming neutral molecules");
    return;
  }

  std::vector<int> charges;
  auto tokens = occ::util::tokenize(charge_string, ",");
  for (const auto &token : tokens) {
    charges.push_back(std::stoi(token));
  }
  if (charges.size() != molecules.size()) {
    throw std::runtime_error(
        fmt::format("Require {} charges to be specified, found {}",
                    molecules.size(), charges.size()));
  }
  for (int i = 0; i < charges.size(); i++) {
    occ::log::info("Setting net charge for molecule {} = {}", i, charges[i]);
    molecules[i].set_charge(charges[i]);
  }
}

void calculate_lattice_energy(const LatticeConvergenceSettings settings) {
  std::string filename = settings.crystal_filename;
  std::string basename = fs::path(filename).stem().string();
  Crystal c = read_crystal(filename);
  
  if (settings.normalize_hydrogens) {
    try {
      occ::log::info("Starting hydrogen bond normalization...");
      ankerl::unordered_dense::map<int, double> empty_map;
      int normalized_bonds = c.normalize_hydrogen_bondlengths(empty_map);
      occ::log::info("Normalized {} hydrogen bonds", normalized_bonds);
      
      // Write normalized crystal to CIF file
      std::string normalized_filename = basename + "_norm.cif";
      occ::io::CifWriter writer;
      writer.write(normalized_filename, c, basename + "_normalized");
      occ::log::info("Wrote normalized crystal structure to {}", normalized_filename);
    } catch (const std::exception& e) {
      occ::log::error("Error during normalization: {}", e.what());
      throw;
    }
  }
  
  occ::log::info("Energy model: {}", settings.model_name);
  occ::log::info("Loaded crystal from {}", filename);
  auto molecules = c.symmetry_unique_molecules();
  set_molecule_charges(settings.charge_string, molecules);
  occ::log::info("Symmetry unique molecules in {}: {}", filename,
                 molecules.size());

  std::vector<Wavefunction> wfns;
  occ::log::info("Calculating symmetry unique dimers");
  occ::crystal::CrystalDimers crystal_dimers;
  std::vector<CEEnergyComponents> energies;

  std::unique_ptr<occ::interaction::EnergyModelBase> energy_model;

  if (settings.model_name == "xtb") {
    energy_model = std::make_unique<XTBEnergyModel>(c);
  } else if (settings.model_name == "external") {
    if (settings.external_command.empty()) {
      throw std::runtime_error(
          "External command must be specified when using 'external' model");
    }
    energy_model =
        std::make_unique<ExternalEnergyModel>(c, settings.external_command);
  } else {
    wfns = occ::main::calculate_wavefunctions(
        basename, molecules, settings.model_name, settings.spherical_basis);
    occ::main::compute_monomer_energies(basename, wfns, settings.model_name);

    auto ce_model = std::make_unique<CEEnergyModel>(c, wfns, wfns);
    ce_model->set_model_name(settings.model_name);
    energy_model = std::move(ce_model);
  }

  LatticeEnergyCalculator calculator(std::move(energy_model), c, basename,
                                     settings);

  LatticeEnergyResult lattice_energy_result = calculator.compute();

  const auto &dimers = lattice_energy_result.dimers.unique_dimers;
  if (dimers.size() < 1) {
    occ::log::error("No dimers found using neighbour radius {:.3f}",
                    settings.max_radius);
    exit(0);
  }
  std::optional<occ::crystal::CrystalDimers> uc_dimers;
  if (settings.write_all_pairs) {
    uc_dimers = c.unit_cell_dimers(settings.max_radius);
  }

  const std::string row_fmt_string = "{:>7.3f} {:>7.3f} {:>20s} {: 8.3f} {: "
                                     "8.3f} {: 8.3f} {: 8.3f} {: 8.3f} {: "
                                     "8.3f}";
  size_t mol_idx{0};
  double etot{0.0};
  for (const auto &n : lattice_energy_result.dimers.molecule_neighbors) {

    occ::log::info("Neighbors for molecule {}", mol_idx);

    occ::log::info("{:>7s} {:>7s} {:>20s} {:>8s} {:>8s} {:>8s} {:>8s} {:>8s} "
                   "{:>8s}",
                   "Rn", "Rc", "Symop", "E_coul", "E_ex", "E_rep", "E_pol",
                   "E_disp", "E_tot");
    occ::log::info("==================================================="
                   "================================");
    CEEnergyComponents molecule_total;

    size_t j = 0;
    for (const auto &[dimer, idx] : n) {
      auto s_ab = c.dimer_symmetry_string(dimer);
      double rn = dimer.nearest_distance();
      double rc = dimer.center_of_mass_distance();
      const auto &e = lattice_energy_result.energy_components[idx];
      if (!e.is_computed) {
        j++;
        continue;
      }
      double ecoul = e.coulomb_kjmol(), e_ex = e.exchange_kjmol(),
             e_rep = e.repulsion_kjmol(), epol = e.polarization_kjmol(),
             edisp = e.dispersion_kjmol(), etot_mol = e.total_kjmol();
      molecule_total = molecule_total + e;
      occ::log::info(fmt::runtime(row_fmt_string), rn, rc, s_ab, ecoul, e_ex,
                     e_rep, epol, edisp, etot_mol);
      j++;
    }
    occ::log::info("Molecule {} total: {:.3f} kJ/mol ({} pairs)\n", mol_idx,
                   molecule_total.total_kjmol(), j);
    etot += molecule_total.total_kjmol();
    mol_idx++;
  }
  occ::log::info("Final energy: {:.3f} kJ/mol", etot * 0.5);
  occ::log::info("Lattice energy: {:.3f} kJ/mol",
                 lattice_energy_result.lattice_energy);

  write_elat_json(basename, settings.model_name, c,
                  lattice_energy_result.dimers, uc_dimers);
}

namespace occ::main {

CLI::App *add_elat_subcommand(CLI::App &app) {

  CLI::App *elat = app.add_subcommand("elat", "compute crystal lattice energy");
  auto config = std::make_shared<LatticeConvergenceSettings>();
  auto use_xtb = std::make_shared<bool>(false);

  elat->add_option("crystal", config->crystal_filename,
                   "input crystal structure (CIF)")
      ->required();
  elat->add_option("-m,--model", config->model_name, "Energy model");
  elat->add_option("--json", config->output_json_filename,
                   "JSON filename for output");
  elat->add_option("-r,--radius", config->max_radius,
                   "maximum radius (Angstroms) for neighbours");
  elat->add_option("--charges", config->charge_string, "system net charge");
  elat->add_option("--radius-increment", config->radius_increment,
                   "step size (Angstroms) direct space summation");
  elat->add_option(
      "--convergence-threshold,--convergence_threshold",
      config->energy_tolerance,
      "energy convergence threshold (kJ/mol) for direct space summation");
  elat->add_flag("-w,--wolf", config->wolf_sum,
                 "accelerate convergence using Wolf sum");
  elat->add_flag("--spherical", config->spherical_basis,
                 "use pure spherical basis sets");
  elat->add_flag(
      "--crystal-polarization,--crystal_polarization",
      config->crystal_field_polarization,
      "calculate polarization term using full crystal electric field");
  elat->add_flag("--all-pairs", config->write_all_pairs,
                 "write all pairs of interactions");
  elat->add_flag("--xtb", *use_xtb, "use xtb for interaction energies");
  elat->add_option(
      "--external-command", config->external_command,
      "external command for energy calculations (for model=external)");
<<<<<<< HEAD
  elat->add_flag("--normalize-hbonds", config->normalize_hydrogens,
                 "normalize hydrogen bond lengths");
=======
>>>>>>> 0b03307a
  elat->fallthrough();
  elat->callback([config, use_xtb]() {
    if (*use_xtb) {
      config->model_name = "xtb";
    }
    if (!config->external_command.empty()) {
      config->model_name = "external";
    }
    run_elat_subcommand(*config);
  });
  return elat;
}

void run_elat_subcommand(const LatticeConvergenceSettings &settings) {
  calculate_lattice_energy(settings);
}

} // namespace occ::main<|MERGE_RESOLUTION|>--- conflicted
+++ resolved
@@ -191,7 +191,7 @@
   if (uc_dimers.has_value()) {
     j["all_pairs"] = {};
     const occ::crystal::CrystalDimers uc_dimers_value = uc_dimers.value();
-<<<<<<< HEAD
+
     using Offset = std::tuple<int, int, int, int>;
     ankerl::unordered_dense::set<Offset> global_molecule_offsets;
     for (const auto &mol_pairs : uc_dimers_value.molecule_neighbors) {
@@ -219,8 +219,7 @@
       map_mol_uc_idx[counter] = mol_uc_idx;
       counter++;
     }
-=======
->>>>>>> 0b03307a
+
     for (const auto &mol_pairs : uc_dimers_value.molecule_neighbors) {
       nlohmann::json m;
       for (const auto &[dimer, unique_idx] : mol_pairs) {
@@ -253,7 +252,7 @@
         d["r"] = r;
         occ::Vec3 r_vec = dimer.v_ab_com();
         d["rvec"] = std::array<double, 3>({r_vec[0], r_vec[1], r_vec[2]});
-<<<<<<< HEAD
+
         d["mass"] = std::tuple<double, double>{dimer.a().molar_mass(),
                                                dimer.b().molar_mass()};
         const auto shift_a = dimer.a().cell_shift();
@@ -267,10 +266,7 @@
         d["pair_indices"] = std::tuple<int, int>{idx_a, idx_b};
         d["pair_uc_indices"] =
             std::tuple<int, int>{map_mol_uc_idx[idx_a], map_mol_uc_idx[idx_b]};
-=======
-        d["mass"] = dimer.a().molar_mass();
-
->>>>>>> 0b03307a
+
         m.push_back(d);
       }
       j["all_pairs"].push_back(m);
@@ -461,11 +457,9 @@
   elat->add_option(
       "--external-command", config->external_command,
       "external command for energy calculations (for model=external)");
-<<<<<<< HEAD
   elat->add_flag("--normalize-hbonds", config->normalize_hydrogens,
                  "normalize hydrogen bond lengths");
-=======
->>>>>>> 0b03307a
+
   elat->fallthrough();
   elat->callback([config, use_xtb]() {
     if (*use_xtb) {
