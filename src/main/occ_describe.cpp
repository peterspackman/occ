#include <ankerl/unordered_dense.h>
#include <occ/core/log.h>
#include <occ/core/util.h>
#include <occ/descriptors/steinhardt.h>
#include <occ/io/xyz.h>
#include <occ/main/occ_describe.h>

using occ::core::Molecule;

namespace occ::main {

std::string to_string(DescribeConfig::Descriptor desc) {
  switch (desc) {
  case DescribeConfig::Descriptor::Steinhardt:
    return "steinhardt";
<<<<<<< HEAD
=======
  default:
    return "unknown descriptor";
>>>>>>> cda1695d
  }
}

std::vector<DescribeConfig::Descriptor> DescribeConfig::descriptors() const {
  std::vector<DescribeConfig::Descriptor> desc{
      DescribeConfig::Descriptor::Steinhardt,
  };

  ankerl::unordered_dense::set<DescribeConfig::Descriptor> result;

  ankerl::unordered_dense::map<std::string, DescribeConfig::Descriptor>
      name2desc;

  for (const auto &d : desc) {
    name2desc.insert({to_string(d), d});
  }

  for (const auto &d : descriptor_strings) {
    auto s = occ::util::to_lower_copy(d);
    auto loc = name2desc.find(s);
    if (loc != name2desc.end()) {
      result.insert(loc->second);
    } else {
      occ::log::warn("Unknown descriptor: {}, ignoring", d);
    }
  }

  return std::vector<DescribeConfig::Descriptor>(result.begin(), result.end());
}

CLI::App *add_describe_subcommand(CLI::App &app) {
  CLI::App *desc =
      app.add_subcommand("describe", "compute atomic/molecular descriptors");
  auto config = std::make_shared<DescribeConfig>();

  desc->add_option("geometry", config->geometry_filename,
                   "input geometry file (xyz)")
      ->required();

  desc->add_option("--descriptor", config->descriptor_strings,
                   "Descriptors to compute");

  desc->fallthrough();
  desc->callback([config]() { run_describe_subcommand(*config); });
  return desc;
}

void run_describe_subcommand(DescribeConfig const &config) {

  const auto descriptors_to_compute = config.descriptors();
  if (descriptors_to_compute.size() > 0) {
    occ::log::info("Descriptors to compute:");
    for (const auto &desc : descriptors_to_compute) {
      occ::log::info("{}", to_string(desc));
    }
  }

  Molecule m1 = occ::io::molecule_from_xyz_file(config.geometry_filename);

  occ::log::info("Found {} atoms\n", m1.size());

  occ::log::info("Steinhardt Q parameters");
  occ::descriptors::Steinhardt s(6);
  auto q = s.compute_averaged_q(m1.positions());
  for (int l = 0; l < q.rows(); l++) {
    occ::log::warn("Q({}): {:12.6f}", l, q(l));
  }

  occ::log::info("Steinhardt W parameters");
  auto w = s.compute_averaged_w(m1.positions());
  for (int l = 0; l < w.rows(); l++) {
    occ::log::warn("W({}): {:12.6f}", l, w(l));
  }
}

} // namespace occ::main<|MERGE_RESOLUTION|>--- conflicted
+++ resolved
@@ -13,11 +13,8 @@
   switch (desc) {
   case DescribeConfig::Descriptor::Steinhardt:
     return "steinhardt";
-<<<<<<< HEAD
-=======
   default:
     return "unknown descriptor";
->>>>>>> cda1695d
   }
 }
 
