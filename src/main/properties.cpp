#include <fmt/core.h>
#include <fmt/os.h>
#include <fmt/ostream.h>
#include <fstream>
#include <occ/core/log.h>
#include <occ/core/units.h>
#include <occ/dft/grid.h>
#include <occ/main/properties.h>
#include <occ/qm/chelpg.h>
#include <occ/qm/hf.h>
#include <occ/xdm/xdm.h>
#include <scn/scan.h>

namespace occ::main {

void print_charges(const std::string &charge_type, const Vec &charges,
                   const std::vector<occ::core::Atom> &atoms) {
  log::info("{:-<72s}", fmt::format("{} charges (au)  ", charge_type));
  for (int i = 0; i < charges.rows(); i++) {
    log::info("{:<6s} {: 9.6f}", core::Element(atoms[i].atomic_number).symbol(),
              charges(i));
  }
}

void write_charges(const std::string &filename, const Vec &charges,
                   const std::vector<occ::core::Atom> &atoms) {

  auto output = fmt::output_file(filename);
  output.print("{}\nCharges from OCC\n", charges.rows());
  auto fac = occ::units::BOHR_TO_ANGSTROM;
  for (int i = 0; i < charges.rows(); i++) {
    output.print("{:12.6f} {:12.6f} {:12.6f} {:12.6f}\n", charges(i),
                 atoms[i].x * fac, atoms[i].y * fac, atoms[i].z * fac);
  }
}

void calculate_dispersion(const OccInput &config, const Wavefunction &wfn) {
  if (!config.dispersion.evaluate_correction)
    return;
  log::info("{:=^72s}", "  Dispersion Correction  ");
  log::info("Method: {}", "XDM");
  occ::xdm::XDM xdm_calc(wfn.basis, wfn.charge(),
                         {config.dispersion.xdm_a1, config.dispersion.xdm_a2});
  auto energy = xdm_calc.energy(wfn.mo);
  log::info("a1                           {:>20.12f}",
            xdm_calc.parameters().a1);
  log::info("a2                           {:>20.12f}",
            xdm_calc.parameters().a2);
  log::info("Energy            	    {:>20.12f} (Hartree)", energy);
  log::info("Corrected total energy      {:>20.12f} (Hartree)\n",
            energy + wfn.energy.total);
  Vec charges = xdm_calc.hirshfeld_charges();
  print_charges("Hirshfeld", charges, wfn.atoms);
}

void calculate_properties(const OccInput &config, const Wavefunction &wfn) {
  log::info("{:=^72s}", "  Converged Properties  ");

  occ::qm::HartreeFock hf(wfn.basis);

  Vec3 com = hf.center_of_mass();

  log::info("Center of Mass {:12.6f} {:12.6f} {:12.6f}\n", com.x(), com.y(),
            com.z());
  auto mult = hf.template compute_multipoles<4>(wfn.mo, com);

  log::info("{:-<72s}", "Molecular Multipole Moments (au)  ");
  log::info("{}", mult.to_string());

  Vec charges = wfn.mulliken_charges();
  print_charges("Mulliken", charges, wfn.atoms);

  if (!config.chelpg_filename.empty()) {
    Vec charges_chelpg = occ::qm::chelpg_charges(wfn);
    print_charges("CHELPG", charges_chelpg, wfn.atoms);
    write_charges(config.chelpg_filename, charges_chelpg, wfn.atoms);
    log::info("Wrote CHELPG charges to {}", config.chelpg_filename);
  }
  bool do_esp = false;
  // TODO make this flexible
  if (do_esp) {
    const std::string filename{"esp_points.txt"};
    const std::string destination{"esp.txt"};
    Mat3N points;
    {
      std::ifstream is(filename);
      std::string line;
      std::getline(is, line);
      int idx{0};
      auto scan_result = scn::scan<int>(line, "{}");
      auto &num = scan_result->value();
      points = Mat3N(3, num);
      // comment line
      while (std::getline(is, line) && num > 0) {
        auto result = scn::scan<double, double, double>(line, "{} {} {}");
        auto &[x, y, z] = result->values();
        if (!result) {
          occ::log::error("failed reading {}", result.error().msg());
          continue;
        }
        points(0, idx) = x;
        points(1, idx) = y;
        points(2, idx) = z;
        num--;
        idx++;
      }
    }
    log::info("Computing electric potential at points from '{}'", filename);
    auto output = fmt::output_file(destination, fmt::file::WRONLY | O_TRUNC |
                                                    fmt::file::CREATE);

    Mat esp(points.cols(), 4);
    esp.leftCols(3) = points.transpose();
    esp.col(3) = wfn.electric_potential(points);
    output.print("{}\n", esp.rows());
<<<<<<< HEAD
    output.print("{}\n", esp);
=======
    output.print("{}\n", format_matrix(esp, "{}"));
>>>>>>> cda1695d
    log::info("Finishing computing ESP");
  }
}

} // namespace occ::main<|MERGE_RESOLUTION|>--- conflicted
+++ resolved
@@ -113,11 +113,7 @@
     esp.leftCols(3) = points.transpose();
     esp.col(3) = wfn.electric_potential(points);
     output.print("{}\n", esp.rows());
-<<<<<<< HEAD
-    output.print("{}\n", esp);
-=======
     output.print("{}\n", format_matrix(esp, "{}"));
->>>>>>> cda1695d
     log::info("Finishing computing ESP");
   }
 }
