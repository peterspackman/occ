--- conflicted
+++ resolved
@@ -40,29 +40,9 @@
 #include <occ/solvent/solvation_correction.h>
 
 namespace fs = std::filesystem;
-<<<<<<< HEAD
-using occ::core::Dimer;
-using occ::core::Element;
-using occ::core::Molecule;
-using occ::crystal::Crystal;
-using occ::crystal::CrystalDimers;
-using occ::crystal::DimerIndex;
-using occ::crystal::DimerIndexHash;
-using occ::crystal::DimerMappingTable;
-using occ::crystal::SymmetryOperation;
-using occ::qm::HartreeFock;
-using occ::qm::Wavefunction;
-using occ::units::AU_TO_KJ_PER_MOL;
-using occ::units::BOHR_TO_ANGSTROM;
-using SolventNeighborContributionList =
-    std::vector<occ::main::SolventNeighborContribution>;
-using occ::interaction::CEEnergyComponents;
-using occ::main::SolvatedSurfaceProperties;
-=======
 using occ::crystal::Crystal;
 using occ::crystal::CrystalDimers;
 using occ::driver::WavefunctionChoice;
->>>>>>> cda1695d
 
 inline void write_cg_structure_file(const std::string &filename,
                                     const Crystal &crystal,
@@ -100,837 +80,6 @@
   return mapper.map_interactions(solution_terms, interaction_energies_vec);
 }
 
-<<<<<<< HEAD
-inline void write_dimer(const std::string &filename, const Dimer &dimer) {
-
-  using occ::core::Element;
-  auto output = fmt::output_file(filename, fmt::file::WRONLY | O_TRUNC |
-                                               fmt::file::CREATE);
-  const auto &pos = dimer.positions();
-  const auto &nums = dimer.atomic_numbers();
-  output.print("{}\n", nums.rows());
-  output.print("\n");
-  for (size_t i = 0; i < nums.rows(); i++) {
-    output.print("{:5s} {:12.5f} {:12.5f} {:12.5f}\n",
-                 Element(nums(i)).symbol(), pos(0, i), pos(1, i), pos(2, i));
-  }
-}
-
-class InteractionMapper {
-public:
-  InteractionMapper(const Crystal &crystal, const CrystalDimers &dimers,
-                    CrystalDimers &uc_dimers, bool consider_inversion = false)
-      : m_crystal(crystal), m_dimers(dimers), m_uc_dimers(uc_dimers),
-        m_mapping_table(DimerMappingTable::build_dimer_table(
-            crystal, uc_dimers, consider_inversion)) {}
-
-  std::vector<double> map_interactions(
-      const std::vector<double> &solution_terms,
-      const std::vector<InteractionEnergies> &interaction_energies_vec) {
-    const auto &uc_molecules = m_crystal.unit_cell_molecules();
-    std::vector<double> solution_terms_uc(
-        m_uc_dimers.molecule_neighbors.size());
-
-    for (size_t i = 0; i < m_uc_dimers.molecule_neighbors.size(); i++) {
-      map_molecule_interactions(i, uc_molecules[i], solution_terms,
-                                interaction_energies_vec, solution_terms_uc);
-    }
-
-    return solution_terms_uc;
-  }
-
-private:
-  void map_molecule_interactions(
-      size_t mol_idx, const Molecule &mol,
-      const std::vector<double> &solution_terms,
-      const std::vector<InteractionEnergies> &interaction_energies_vec,
-      std::vector<double> &solution_terms_uc) {
-    size_t asym_idx = mol.asymmetric_molecule_idx();
-    solution_terms_uc[mol_idx] = solution_terms[asym_idx];
-
-    auto &unit_cell_neighbors = m_uc_dimers.molecule_neighbors[mol_idx];
-    const auto &asymmetric_neighbors = m_dimers.molecule_neighbors[asym_idx];
-    const auto &interaction_energies = interaction_energies_vec[asym_idx];
-
-    log_neighbor_info(mol_idx, unit_cell_neighbors.size(),
-                      asymmetric_neighbors.size(), interaction_energies.size());
-
-    map_neighbor_interactions(mol_idx, unit_cell_neighbors,
-                              asymmetric_neighbors, interaction_energies);
-  }
-
-  void map_neighbor_interactions(
-      size_t mol_idx,
-      std::vector<CrystalDimers::SymmetryRelatedDimer> &unit_cell_neighbors,
-      const std::vector<CrystalDimers::SymmetryRelatedDimer>
-          &asymmetric_neighbors,
-      const InteractionEnergies &interaction_energies) {
-    for (size_t j = 0; j < unit_cell_neighbors.size(); j++) {
-      auto &[dimer, unique_idx] = unit_cell_neighbors[j];
-      map_single_dimer(mol_idx, j, dimer, asymmetric_neighbors,
-                       interaction_energies);
-    }
-  }
-
-  void map_single_dimer(size_t mol_idx, size_t neighbor_idx, Dimer &dimer,
-                        const std::vector<CrystalDimers::SymmetryRelatedDimer>
-                            &asymmetric_neighbors,
-                        const InteractionEnergies &interaction_energies) {
-    const auto dimer_index = m_mapping_table.canonical_dimer_index(
-        m_mapping_table.dimer_index(dimer));
-    const auto &related = m_mapping_table.symmetry_related_dimers(dimer_index);
-
-    auto related_set = build_related_set(related);
-    size_t interaction_idx = find_matching_interaction(
-        dimer, dimer_index, asymmetric_neighbors, related_set);
-
-    if (interaction_idx >= interaction_energies.size()) {
-      throw std::runtime_error("Matching interaction index exceeds number of "
-                               "known interactions energies");
-    }
-
-    update_dimer_properties(dimer, interaction_idx,
-                            interaction_energies[interaction_idx]);
-    log_dimer_info(neighbor_idx, dimer);
-  }
-
-  ankerl::unordered_dense::set<DimerIndex, DimerIndexHash>
-  build_related_set(const std::vector<DimerIndex> &related) const {
-    return ankerl::unordered_dense::set<DimerIndex, DimerIndexHash>(
-        related.begin(), related.end());
-  }
-
-  size_t find_matching_interaction(
-      const Dimer &dimer, const DimerIndex &dimer_index,
-      const std::vector<CrystalDimers::SymmetryRelatedDimer>
-          &asymmetric_neighbors,
-      const ankerl::unordered_dense::set<DimerIndex, DimerIndexHash>
-          &related_set) const {
-
-    for (size_t idx = 0; idx < asymmetric_neighbors.size(); idx++) {
-      const auto &d_a = asymmetric_neighbors[idx].dimer;
-      auto idx_asym = m_mapping_table.canonical_dimer_index(
-          m_mapping_table.dimer_index(d_a));
-
-      if (related_set.contains(idx_asym)) {
-        return idx;
-      }
-    }
-
-    handle_unmatched_dimer(dimer, dimer_index);
-    return asymmetric_neighbors.size();
-  }
-
-  void handle_unmatched_dimer(const Dimer &dimer,
-                              const DimerIndex &dimer_index) const {
-    auto idx = m_mapping_table.dimer_index(dimer);
-    auto sidx = m_mapping_table.symmetry_unique_dimer(idx);
-    write_dimer("unmatched_dimer.xyz", dimer);
-    throw std::runtime_error(
-        fmt::format("No matching interaction found for dimer = {}, wrote "
-                    "'unmatched_dimer.xyz' file\n",
-                    dimer_index));
-  }
-
-  void
-  update_dimer_properties(Dimer &dimer, size_t interaction_id,
-                          const InteractionEnergyComponents &energy) const {
-    dimer.set_interaction_energies(energy);
-    dimer.set_interaction_id(interaction_id);
-  }
-
-  void log_neighbor_info(size_t mol_idx, size_t uc_neighbors_size,
-                         size_t asym_neighbors_size,
-                         size_t energies_size) const {
-    occ::log::debug("Num asym neighbors = {}, num interaction energies = {}",
-                    asym_neighbors_size, energies_size);
-    occ::log::debug("Neighbors for unit cell molecule {} ({})", mol_idx,
-                    uc_neighbors_size);
-    occ::log::debug("{:<7s} {:>7s} {:>10s} {:>7s} {:>7s}", "N", "b", "Tb",
-                    "E_int", "R");
-  }
-
-  void log_dimer_info(size_t neighbor_idx, const Dimer &dimer) const {
-    auto shift_b = dimer.b().cell_shift();
-    auto idx_b = dimer.b().unit_cell_molecule_idx();
-    double rc = dimer.centroid_distance();
-
-    occ::log::debug("{:<7d} {:>7d} {:>10s} {:7.2f} {:7.3f}", neighbor_idx,
-                    idx_b,
-                    fmt::format("{},{},{}", shift_b[0], shift_b[1], shift_b[2]),
-                    dimer.interaction_energy(), rc);
-  }
-
-private:
-  const Crystal &m_crystal;
-  const CrystalDimers &m_dimers;
-  CrystalDimers &m_uc_dimers;
-  DimerMappingTable m_mapping_table;
-};
-
-std::vector<double> map_unique_interactions_to_uc_molecules(
-    const Crystal &crystal, const CrystalDimers &dimers,
-    CrystalDimers &uc_dimers, const std::vector<double> &solution_terms,
-    const std::vector<InteractionEnergies> &interaction_energies_vec,
-    bool inversion) {
-
-  InteractionMapper mapper(crystal, dimers, uc_dimers, inversion);
-  return mapper.map_interactions(solution_terms, interaction_energies_vec);
-}
-
-class CEModelCrystalGrowthCalculator {
-public:
-  CEModelCrystalGrowthCalculator(const Crystal &crystal,
-                                 const std::string &solvent)
-      : m_crystal(crystal), m_molecules(m_crystal.symmetry_unique_molecules()),
-        m_solvent(solvent), m_interaction_energies(m_molecules.size()),
-        m_crystal_interaction_energies(m_molecules.size()) {
-    occ::log::info("found {} symmetry unique molecules:\n{:<10s} {:>32s}",
-                   m_molecules.size(), "index", "name");
-    for (int i = 0; i < m_molecules.size(); i++) {
-      occ::log::info("{:<4d} {:>32s}", i, m_molecules[i].name());
-      occ::log::debug("Atomic numbers\n{}\n", m_molecules[i].atomic_numbers());
-    }
-  }
-
-  void set_basename(const std::string &basename) { m_basename = basename; }
-  void set_wavefunction_choice(WavefunctionChoice choice) {
-    m_wfn_choice = choice;
-  }
-
-  void set_output_verbosity(bool output) { m_output = output; }
-
-  void set_energy_model(const std::string &model) { m_model = model; }
-
-  inline auto &gas_phase_wavefunctions() { return m_gas_phase_wavefunctions; }
-  inline auto &solvated_wavefunctions() { return m_solvated_wavefunctions; }
-  inline auto &inner_wavefunctions() {
-    switch (m_wfn_choice) {
-    case WavefunctionChoice::Solvated:
-      return solvated_wavefunctions();
-    default:
-      return gas_phase_wavefunctions();
-    }
-  }
-
-  inline auto &outer_wavefunctions() {
-    switch (m_wfn_choice) {
-    case WavefunctionChoice::Solvated:
-      return solvated_wavefunctions();
-    default:
-      return gas_phase_wavefunctions();
-    }
-  }
-  inline auto &solvated_surface_properties() {
-    return m_solvated_surface_properties;
-  }
-
-  inline void dipole_correction() {
-    auto dipoles =
-        calculate_net_dipole(m_gas_phase_wavefunctions, m_full_dimers);
-    double V =
-        4.0 * M_PI * m_outer_radius * m_outer_radius * m_outer_radius / 3.0;
-    for (int i = 0; i < dipoles.size(); i++) {
-      const auto &dipole = dipoles[i];
-      occ::log::debug(
-          "Net dipole for molecule shell {} = ({:.3f} {:.3f} {:.3f})", i,
-          dipole(0), dipole(1), dipole(2));
-      double e = -2 * M_PI * dipole.squaredNorm() / (3 * V) *
-                 occ::units::AU_TO_KJ_PER_MOL;
-      occ::log::debug("Energy = {:.6f} kJ/mol ({:.3f} per molecule)", e,
-                      e / (2 * m_full_dimers.molecule_neighbors[i].size()));
-    }
-  }
-
-  inline auto &crystal() { return m_crystal; }
-  inline const auto &name() { return m_basename; }
-  inline const auto &solvent() { return m_solvent; }
-  inline const auto &molecules() { return m_molecules; }
-
-  inline auto &nearest_dimers() { return m_nearest_dimers; }
-  inline auto &full_dimers() { return m_full_dimers; }
-  inline auto &dimer_energies() { return m_dimer_energies; }
-
-  inline auto &solution_terms() { return m_solution_terms; }
-  inline auto &interaction_energies() { return m_interaction_energies; }
-  inline auto &crystal_interaction_energies() {
-    return m_crystal_interaction_energies;
-  }
-
-  inline void set_use_wolf_sum(bool value) { m_use_wolf_sum = value; }
-  inline void set_use_crystal_polarization(bool value) {
-    m_use_crystal_polarization = value;
-  }
-
-  void init_monomer_energies() {
-    {
-      occ::timing::StopWatch sw;
-      sw.start();
-      m_gas_phase_wavefunctions =
-          calculate_wavefunctions(m_basename, m_molecules, m_model);
-      sw.stop();
-
-      occ::log::info("Gas phase wavefunctions took {:.6f} seconds", sw.read());
-    }
-    {
-      auto parameterized_model =
-          occ::interaction::ce_model_from_string(m_model);
-      occ::timing::StopWatch sw;
-      sw.start();
-      std::tie(m_solvated_surface_properties, m_solvated_wavefunctions) =
-          occ::main::calculate_solvated_surfaces(
-              m_basename, m_molecules, m_gas_phase_wavefunctions, m_solvent,
-              parameterized_model.method, parameterized_model.basis);
-      sw.stop();
-      occ::log::info("Solution phase wavefunctions took {:.6f} seconds",
-                     sw.read());
-    }
-    occ::timing::StopWatch sw;
-    sw.start();
-    occ::log::info("Computing monomer energies for gas phase");
-    compute_monomer_energies(m_basename, m_gas_phase_wavefunctions);
-    occ::log::info("Computing monomer energies for solution phase");
-    compute_monomer_energies(fmt::format("{}_{}", m_basename, m_solvent),
-                             m_solvated_wavefunctions);
-    sw.stop();
-    occ::log::info("Computing monomer energies took {:.6f} seconds", sw.read());
-  }
-
-  void converge_lattice_energy(double inner_radius, double outer_radius) {
-    const std::string wfn_choice = "gas";
-    occ::log::info("Computing crystal interactions using {} wavefunctions",
-                   wfn_choice);
-
-    occ::main::LatticeConvergenceSettings convergence_settings;
-    convergence_settings.model_name = m_model;
-    outer_radius = std::max(outer_radius, inner_radius);
-    convergence_settings.max_radius = outer_radius;
-    convergence_settings.wolf_sum = m_use_wolf_sum;
-    convergence_settings.crystal_field_polarization =
-        m_use_crystal_polarization;
-    m_inner_radius = inner_radius;
-    m_outer_radius = outer_radius;
-
-    auto result = occ::main::converged_lattice_energies(
-        m_crystal, inner_wavefunctions(), outer_wavefunctions(), m_basename,
-        convergence_settings);
-    m_full_dimers = result.dimers;
-    m_dimer_energies = result.energy_components;
-
-    m_nearest_dimers = m_crystal.symmetry_unique_dimers(inner_radius);
-
-    if (m_full_dimers.unique_dimers.size() < 1) {
-      occ::log::error("No dimers found using neighbour radius {:.3f}",
-                      outer_radius);
-      exit(0);
-    }
-  }
-
-  void set_molecule_charges(const std::vector<int> &charges) {
-    if (charges.size() != m_molecules.size()) {
-      throw std::runtime_error(
-          fmt::format("Require {} charges to be specified, found {}",
-                      m_molecules.size(), charges.size()));
-    }
-    for (int i = 0; i < charges.size(); i++) {
-      m_molecules[i].set_charge(charges[i]);
-    }
-  }
-
-  std::tuple<occ::main::EnergyTotal, std::vector<occ::main::CGDimer>>
-  process_neighbors_for_symmetry_unique_molecule(int i,
-                                                 const std::string &molname) {
-
-    const auto &surface_properties = m_solvated_surface_properties[i];
-    const auto &full_neighbors = m_full_dimers.molecule_neighbors[i];
-    const auto &nearest_neighbors = m_nearest_dimers.molecule_neighbors[i];
-    auto &interactions = m_interaction_energies[i];
-    auto &interactions_crystal = m_crystal_interaction_energies[i];
-
-    const occ::main::SolvationPartitionScheme partition_scheme =
-        occ::main::SolvationPartitionScheme::NearestAtom;
-
-    auto solvation_breakdown = occ::main::partition_solvent_surface(
-        partition_scheme, m_crystal, molname, outer_wavefunctions(),
-        surface_properties, full_neighbors, nearest_neighbors, m_solvent);
-
-    std::vector<double> dimer_energy_vals;
-    for (const auto &de : m_dimer_energies) {
-      if (!de.is_computed)
-        dimer_energy_vals.push_back(0.0);
-      dimer_energy_vals.push_back(de.total_kjmol());
-    }
-    auto crystal_contributions = assign_interaction_terms_to_nearest_neighbours(
-        full_neighbors, dimer_energy_vals, m_inner_radius);
-    interactions.reserve(full_neighbors.size());
-
-    occ::log::warn("Neighbors for asymmetric molecule {}", molname);
-
-    occ::log::warn("nn {:>3s} {:>7s} {:>7s} {:>20s} "
-                   "{:>7s} {:>7s} {:>7s} {:>7s} {:>7s} {:>7s}",
-                   "id", "Rn", "Rc", "Symop", "E_crys", "ES_AB", "ES_BA", "E_S",
-                   "E_nn", "E_int");
-
-    occ::log::warn(std::string(91, '='));
-
-    size_t j = 0;
-    occ::main::EnergyTotal total;
-    std::vector<occ::main::CGDimer> dimer_energy_results;
-
-    size_t num_neighbors = std::accumulate(
-        crystal_contributions.begin(), crystal_contributions.end(), 0,
-        [](size_t a, const AssignedEnergy &x) { return x.is_nn ? a + 1 : a; });
-
-    total.solution_term = surface_properties.esolv * AU_TO_KJ_PER_MOL;
-
-    const std::string row_fmt_string =
-        " {} {:>3d} {:>7.2f} {:>7.2f} {:>20s} {: 7.2f} "
-        "{: 7.2f} {: 7.2f} {: 7.2f} {: 7.2f} {: 7.2f}";
-
-    for (const auto &[dimer, unique_idx] : full_neighbors) {
-      const auto &e = m_dimer_energies[unique_idx];
-      if (!e.is_computed) {
-        interactions.push_back(InteractionEnergyComponents{{"total", 0.0}});
-        interactions_crystal.push_back(
-            InteractionEnergyComponents{{"total", 0.0}});
-        j++;
-        continue;
-      }
-      const auto &solvent_neighbor_contribution = solvation_breakdown[j];
-      auto symmetry_string = m_crystal.dimer_symmetry_string(dimer);
-      double rn = dimer.nearest_distance();
-      double rc = dimer.centroid_distance();
-      double crystal_contribution = crystal_contributions[j].energy;
-      bool is_nearest_neighbor = crystal_contributions[j].is_nn;
-
-      occ::Vec3 v_ab = dimer.v_ab();
-
-      const double e_nn = crystal_contributions[j].energy;
-      const double e_crys = e.total_kjmol();
-      const double e_coul = e.coulomb_kjmol();
-      const double e_rep = e.repulsion_kjmol();
-      const double e_exch = e.exchange_kjmol();
-      const double e_pol = e.polarization_kjmol();
-      const double e_disp = e.dispersion_kjmol();
-
-      total.crystal_energy += e_crys;
-
-      occ::main::DimerSolventTerm solvent_term;
-      solvent_term.ab = (solvent_neighbor_contribution.coulomb.ab +
-                         solvent_neighbor_contribution.cds.ab) *
-                        AU_TO_KJ_PER_MOL;
-      solvent_term.ba = (solvent_neighbor_contribution.coulomb.ba +
-                         solvent_neighbor_contribution.cds.ba) *
-                        AU_TO_KJ_PER_MOL;
-
-      solvent_term.total = solvent_neighbor_contribution.total_kjmol();
-
-      double interaction_energy = solvent_term.total - e_crys - e_nn;
-
-      if (is_nearest_neighbor) {
-        total.interaction_energy += interaction_energy;
-        interactions.push_back(InteractionEnergyComponents{
-            {"nn", e_nn},
-            {"coulomb", e_coul},
-            {"polarization", e_pol},
-            {"repulsion", e_rep},
-            {"exchange", e_exch},
-            {"dispersion", e_disp},
-            {"crystal", e_crys},
-            {"solvent_ab", solvent_term.ab},
-            {"solvent_ba", solvent_term.ba},
-            {"solvent", solvent_term.total},
-            {"total", interaction_energy},
-        });
-
-        interactions_crystal.push_back(InteractionEnergyComponents{
-            {"nn", e_nn},
-            {"coulomb", e_coul},
-            {"polarization", e_pol},
-            {"repulsion", e_rep},
-            {"exchange", e_exch},
-            {"dispersion", e_disp},
-            {"crystal", e_crys},
-            {"total", e_crys + e_nn},
-        });
-      } else {
-        interactions.push_back(InteractionEnergyComponents{{"total", 0.0}});
-        interactions_crystal.push_back(
-            InteractionEnergyComponents{{"total", 0.0}});
-        interaction_energy = 0;
-      }
-
-      if (is_nearest_neighbor) {
-        occ::log::warn(fmt::runtime(row_fmt_string), "|", unique_idx, rn, rc,
-                       symmetry_string, e.total_kjmol(), solvent_term.ab,
-                       solvent_term.ba, solvent_term.total,
-                       crystal_contribution, interaction_energy);
-      } else {
-        occ::log::debug(fmt::runtime(row_fmt_string), " ", unique_idx, rn, rc,
-                        symmetry_string, e.total_kjmol(), solvent_term.ab,
-                        solvent_term.ba, solvent_term.total,
-                        crystal_contribution, interaction_energy);
-      }
-      dimer_energy_results.emplace_back(occ::main::CGDimer{
-          dimer, unique_idx, interaction_energy, solvent_term,
-          crystal_contribution, is_nearest_neighbor});
-      j++;
-    }
-    m_solvation_breakdowns.push_back(solvation_breakdown);
-    return {total, dimer_energy_results};
-  }
-
-  occ::main::CGResult evaluate_molecular_surroundings() {
-    occ::main::CGResult result;
-
-    m_solution_terms = std::vector<double>(m_molecules.size(), 0.0);
-    for (size_t i = 0; i < m_molecules.size(); i++) {
-      auto [mol_total, mol_dimer_results] =
-          process_neighbors_for_symmetry_unique_molecule(
-              i, fmt::format("{}_{}_{}", m_basename, i, m_solvent));
-
-      result.pair_energies.push_back(mol_dimer_results);
-      result.total_energies.push_back(mol_total);
-
-      m_solution_terms[i] = mol_total.solution_term;
-      m_lattice_energies.push_back(mol_total.crystal_energy);
-      write_energy_summary(mol_total.crystal_energy, m_molecules[i],
-                           mol_total.solution_term,
-                           mol_total.interaction_energy);
-
-      if (m_output) {
-        // write neighbors file for molecule i
-        std::string neighbors_filename =
-            fmt::format("{}_{}_neighbors.xyz", m_basename, i);
-        write_xyz_neighbors(neighbors_filename,
-                            m_full_dimers.molecule_neighbors[i]);
-      }
-    }
-    return result;
-  }
-
-  const auto &lattice_energies() const { return m_lattice_energies; }
-
-private:
-  bool m_output{true};
-  bool m_use_wolf_sum{false};
-  bool m_use_crystal_polarization{false};
-  WavefunctionChoice m_wfn_choice{WavefunctionChoice::GasPhase};
-  Crystal m_crystal;
-  std::vector<occ::core::Molecule> m_molecules;
-  std::vector<double> m_lattice_energies;
-  std::string m_solvent;
-  std::string m_model;
-  std::string m_basename;
-  WavefunctionList m_gas_phase_wavefunctions;
-  WavefunctionList m_solvated_wavefunctions;
-  std::vector<SolvatedSurfaceProperties> m_solvated_surface_properties;
-  CrystalDimers m_full_dimers;
-  DimerEnergies m_dimer_energies;
-  CrystalDimers m_nearest_dimers;
-  std::vector<SolventNeighborContributionList> m_solvation_breakdowns;
-  std::vector<InteractionEnergies> m_interaction_energies;
-  std::vector<InteractionEnergies> m_crystal_interaction_energies;
-  std::vector<double> m_solution_terms;
-  double m_inner_radius{0.0}, m_outer_radius{0.0};
-};
-
-class XTBCrystalGrowthCalculator {
-public:
-  XTBCrystalGrowthCalculator(const Crystal &crystal, const std::string &solvent)
-      : m_crystal(crystal), m_molecules(m_crystal.symmetry_unique_molecules()),
-        m_solvent(solvent), m_interaction_energies(m_molecules.size()),
-        m_crystal_interaction_energies(m_molecules.size()) {}
-
-  // do nothing
-  inline void set_wavefunction_choice(WavefunctionChoice choice) {}
-  inline void set_energy_model(const std::string &model) { m_model = model; }
-  inline void set_use_crystal_polarization(bool value) {}
-  void set_output_verbosity(bool output) { m_output = output; }
-
-  inline auto &crystal() { return m_crystal; }
-  inline const auto &name() { return m_basename; }
-  inline const auto &solvent() { return m_solvent; }
-  inline const auto &molecules() { return m_molecules; }
-
-  inline auto &nearest_dimers() { return m_nearest_dimers; }
-  inline auto &full_dimers() { return m_full_dimers; }
-  inline auto &dimer_energies() { return m_dimer_energies; }
-
-  inline auto &solution_terms() { return m_solution_terms; }
-  inline auto &interaction_energies() { return m_interaction_energies; }
-  inline auto &crystal_interaction_energies() {
-    return m_crystal_interaction_energies;
-  }
-
-  inline void set_use_wolf_sum(bool value) { m_use_wolf_sum = value; }
-
-  void set_basename(const std::string &basename) { m_basename = basename; }
-
-  void set_molecule_charges(const std::vector<int> &charges) {
-    if (charges.size() != m_molecules.size()) {
-      throw std::runtime_error(
-          fmt::format("Require {} charges to be specified, found {}",
-                      m_molecules.size(), charges.size()));
-    }
-    for (int i = 0; i < charges.size(); i++) {
-      m_molecules[i].set_charge(charges[i]);
-    }
-  }
-
-  void converge_lattice_energy(double inner_radius, double outer_radius) {
-    occ::log::info("Computing crystal interactions using xtb");
-
-    occ::main::LatticeConvergenceSettings convergence_settings;
-    outer_radius = std::max(outer_radius, inner_radius);
-    m_inner_radius = inner_radius;
-    m_outer_radius = outer_radius;
-    convergence_settings.wolf_sum = m_use_wolf_sum;
-    convergence_settings.max_radius = outer_radius;
-
-    m_full_dimers = m_crystal.symmetry_unique_dimers(outer_radius);
-    std::vector<CEEnergyComponents> energies;
-    auto result = occ::main::converged_xtb_lattice_energies(
-        m_crystal, m_basename, convergence_settings);
-    m_full_dimers = result.dimers;
-
-    for (const auto &e : result.energy_components) {
-      m_dimer_energies.push_back(e.total_kjmol());
-    }
-
-    m_nearest_dimers = m_crystal.symmetry_unique_dimers(inner_radius);
-
-    if (m_full_dimers.unique_dimers.size() < 1) {
-      occ::log::error("No dimers found using neighbour radius {:.3f}",
-                      outer_radius);
-      exit(0);
-    }
-
-    // calculate solvated dimers contribution
-    size_t unique_idx = 0;
-    m_solvated_dimer_energies =
-        std::vector<double>(m_full_dimers.unique_dimers.size(), 0.0);
-    occ::log::info("Computing solvated dimer energies for nearest neighbors");
-    for (const auto &dimer : m_full_dimers.unique_dimers) {
-      m_solvated_dimer_energies[unique_idx] = 0.0;
-      if (dimer.nearest_distance() <= 3.8) {
-        occ::xtb::XTBCalculator xtb(dimer);
-        xtb.set_solvent(m_solvent);
-        xtb.set_solvation_model(m_solvation_model);
-        int a_idx = dimer.a().asymmetric_molecule_idx();
-        int b_idx = dimer.a().asymmetric_molecule_idx();
-        m_solvated_dimer_energies[unique_idx] = xtb.single_point_energy() -
-                                                m_solvated_energies[a_idx] -
-                                                m_solvated_energies[b_idx];
-      }
-      occ::log::debug("Computed solvated dimer energy {} = {}", unique_idx,
-                      m_solvated_dimer_energies[unique_idx]);
-      unique_idx++;
-    }
-  }
-
-  occ::main::CGResult evaluate_molecular_surroundings() {
-    occ::main::CGResult result;
-
-    m_solution_terms = std::vector<double>(m_molecules.size(), 0.0);
-    for (size_t i = 0; i < m_molecules.size(); i++) {
-      auto [mol_total, mol_dimer_results] =
-          process_neighbors_for_symmetry_unique_molecule(
-              i, fmt::format("{}_{}_{}", m_basename, i, m_solvent));
-
-      result.pair_energies.push_back(mol_dimer_results);
-      result.total_energies.push_back(mol_total);
-
-      m_solution_terms[i] = mol_total.solution_term;
-      m_lattice_energies.push_back(mol_total.crystal_energy);
-      write_energy_summary(mol_total.crystal_energy, m_molecules[i],
-                           mol_total.solution_term,
-                           mol_total.interaction_energy);
-    }
-    return result;
-  }
-
-  void init_monomer_energies() {
-    occ::timing::StopWatch sw_gas;
-    occ::timing::StopWatch sw_solv;
-
-    size_t index = 0;
-    for (const auto &m : m_molecules) {
-      occ::log::info("Molecule ({})\n{:3s} {:^10s} {:^10s} {:^10s}", index,
-                     "sym", "x", "y", "z");
-      for (const auto &atom : m.atoms()) {
-        occ::log::info("{:^3s} {:10.6f} {:10.6f} {:10.6f}",
-                       Element(atom.atomic_number).symbol(), atom.x, atom.y,
-                       atom.z);
-      }
-
-      double e_gas, e_solv;
-      {
-        occ::xtb::XTBCalculator xtb(m);
-        sw_gas.start();
-        e_gas = xtb.single_point_energy();
-        sw_gas.stop();
-        m_gas_phase_energies.push_back(e_gas);
-        m_partial_charges.push_back(xtb.partial_charges());
-      }
-      {
-        occ::xtb::XTBCalculator xtb(m);
-        xtb.set_solvent(m_solvent);
-        occ::log::info("Solvation: {} using {}", m_solvent, m_solvation_model);
-        xtb.set_solvation_model(m_solvation_model);
-        sw_solv.start();
-        e_solv = xtb.single_point_energy();
-        sw_solv.stop();
-        m_solvated_energies.push_back(e_solv);
-      }
-
-      occ::log::info("Solvation free energy: {:12.6f} (E(solv) = "
-                     "{:12.6f}, E(gas) = {:12.6f})\n",
-                     e_solv - e_gas, e_solv, e_gas);
-      index++;
-    }
-    occ::log::info("Gas phase calculations took {:.6f} seconds", sw_gas.read());
-    occ::log::info("Solution phase calculations took {:.6f} seconds",
-                   sw_solv.read());
-  }
-
-  void set_solvation_model(const std::string &model) {
-    m_solvation_model = model;
-  }
-
-private:
-  std::tuple<occ::main::EnergyTotal, std::vector<occ::main::CGDimer>>
-  process_neighbors_for_symmetry_unique_molecule(int i,
-                                                 const std::string &molname) {
-
-    const auto &full_neighbors = m_full_dimers.molecule_neighbors[i];
-    const auto &nearest_neighbors = m_nearest_dimers.molecule_neighbors[i];
-    auto &interactions = m_interaction_energies[i];
-    auto &interactions_crystal = m_crystal_interaction_energies[i];
-
-    auto crystal_contributions = assign_interaction_terms_to_nearest_neighbours(
-        full_neighbors, m_dimer_energies, m_inner_radius);
-    interactions.reserve(full_neighbors.size());
-
-    size_t num_neighbors = std::accumulate(
-        crystal_contributions.begin(), crystal_contributions.end(), 0,
-        [](size_t a, const AssignedEnergy &x) { return x.is_nn ? a + 1 : a; });
-
-    occ::main::EnergyTotal total;
-    std::vector<occ::main::CGDimer> dimer_energy_results;
-    total.solution_term =
-        (m_solvated_energies[i] - m_gas_phase_energies[i]) * AU_TO_KJ_PER_MOL;
-
-    double dimers_solv_total = 0.0;
-    {
-      size_t j = 0;
-      for (const auto &[dimer, unique_idx] : full_neighbors) {
-        dimers_solv_total += m_solvated_dimer_energies[unique_idx];
-        j++;
-      }
-      dimers_solv_total *= AU_TO_KJ_PER_MOL;
-    }
-    double dimers_solv_scale_factor =
-        total.solution_term * 2 / dimers_solv_total;
-
-    occ::log::debug("Total dimers solvation: {} vs {}", dimers_solv_total,
-                    total.solution_term);
-
-    occ::log::warn("Neighbors for asymmetric molecule {}", molname);
-
-    occ::log::warn("nn {:>3s} {:>7s} {:>7s} {:>20s} "
-                   "{:>7s} {:>7s} {:>7s} {:>7s}",
-                   "id", "Rn", "Rc", "Symop", "E_crys", "E_solv", "E_nn",
-                   "E_int");
-    occ::log::warn(std::string(92, '='));
-
-    size_t j = 0;
-    for (const auto &[dimer, unique_idx] : full_neighbors) {
-      double e = m_dimer_energies[unique_idx];
-      auto symmetry_string = m_crystal.dimer_symmetry_string(dimer);
-      double rn = dimer.nearest_distance();
-      double rc = dimer.centroid_distance();
-      double crystal_contribution = crystal_contributions[j].energy;
-      bool is_nearest_neighbor = crystal_contributions[j].is_nn;
-
-      occ::Vec3 v_ab = dimer.v_ab();
-
-      total.crystal_energy += e;
-
-      occ::main::DimerSolventTerm solvent_term;
-      solvent_term.total = m_solvated_dimer_energies[unique_idx] *
-                           AU_TO_KJ_PER_MOL * dimers_solv_scale_factor;
-
-      double interaction_energy =
-          solvent_term.total - e - -crystal_contributions[j].energy;
-
-      if (is_nearest_neighbor) {
-        total.interaction_energy += interaction_energy;
-        interactions.push_back(InteractionEnergyComponents{
-            {"nn", crystal_contributions[j].energy},
-            {"crystal", e},
-            {"solv", solvent_term.total},
-            {"total", interaction_energy},
-        });
-
-        interactions_crystal.push_back(InteractionEnergyComponents{
-            {"crystal", e}, {"total", e + crystal_contributions[j].energy}});
-      } else {
-        interactions.push_back(InteractionEnergyComponents{{"total", 0.0}});
-        interactions_crystal.push_back(
-            InteractionEnergyComponents{{"total", 0.0}});
-        interaction_energy = 0;
-      }
-
-      if (is_nearest_neighbor) {
-        occ::log::warn(" {} {:>3d} {: 7.2f} {: 7.2f} {:>20s} {: 7.2f} {: 7.2f} "
-                       "{: 7.2f} {: 8.2f}",
-                       '|', unique_idx, rn, rc, symmetry_string, e,
-                       solvent_term.total, crystal_contribution,
-                       interaction_energy);
-
-      } else {
-        occ::log::debug(" {} {:>3d} {: 7.2f} {: 7.2f} {:>20s} {: 7.2f} {: "
-                        "7.2f} {: 7.2f} {: 8.2f}",
-                        ' ', unique_idx, rn, rc, symmetry_string, e,
-                        solvent_term.total, crystal_contribution,
-                        interaction_energy);
-      }
-
-      dimer_energy_results.emplace_back(occ::main::CGDimer{
-          dimer, unique_idx, interaction_energy, solvent_term,
-          crystal_contribution, is_nearest_neighbor});
-      j++;
-    }
-    return {total, dimer_energy_results};
-  }
-
-  const auto &lattice_energies() const { return m_lattice_energies; }
-
-  Crystal m_crystal;
-  std::vector<occ::core::Molecule> m_molecules;
-  std::vector<double> m_lattice_energies;
-  std::string m_solvent;
-  std::string m_basename;
-  std::string m_model{"gfn2-xtb"};
-  std::string m_solvation_model{"cpcmx"};
-  bool m_output{true};
-  std::vector<double> m_gas_phase_energies;
-  std::vector<occ::Vec> m_partial_charges;
-  std::vector<double> m_solvated_energies;
-  CrystalDimers m_full_dimers;
-  std::vector<double> m_dimer_energies;
-  std::vector<double> m_solvated_dimer_energies;
-  CrystalDimers m_nearest_dimers;
-  std::vector<InteractionEnergies> m_interaction_energies;
-  std::vector<InteractionEnergies> m_crystal_interaction_energies;
-  std::vector<double> m_solution_terms;
-  double m_inner_radius{0.0}, m_outer_radius{0.0};
-  bool m_use_wolf_sum{false};
-};
-
-=======
->>>>>>> cda1695d
 namespace occ::main {
 
 CLI::App *add_cg_subcommand(CLI::App &app) {
