#pragma once
#include <CLI/App.hpp>
#include <occ/cg/result_types.h>
#include <occ/core/dimer.h>
#include <occ/interaction/pair_energy.h>

namespace occ::main {

struct CGConfig {
<<<<<<< HEAD
  LatticeConvergenceSettings lattice_settings;
=======
  interaction::LatticeConvergenceSettings lattice_settings;
>>>>>>> cda1695d
  std::string solvent{"water"};
  std::string charge_string{""};
  std::string wavefunction_choice{"gas"};
  double cg_radius{3.8};
  int max_facets{0};
  bool write_dump_files{false};
  bool spherical{false};
  bool write_kmcpp_file{false};
  bool use_xtb{false};
<<<<<<< HEAD
  std::string xtb_solvation_model{"cpcmx"};
  bool list_solvents{false};
  bool crystal_is_atomic{false};
};

struct DimerSolventTerm {
  double ab{0.0};
  double ba{0.0};
  double total{0.0};
};

struct CGDimer {
  core::Dimer dimer;
  int unique_dimer_index{-1};
  double interaction_energy{0.0};
  DimerSolventTerm solvent_term{};
  double crystal_contribution{0.0};
  bool nearest_neighbor{false};
};

struct EnergyTotal {
  double crystal_energy{0.0};
  double interaction_energy{0.0};
  double solution_term{0.0};
};

struct CGResult {
  std::vector<std::vector<CGDimer>> pair_energies;
  std::vector<EnergyTotal> total_energies;
=======
  bool symmetric_solvent_contribution{false};
  bool gamma_point_molecules{true};
  std::string xtb_solvation_model{"cpcmx"};
  bool list_solvents{false};
  bool crystal_is_atomic{false};
>>>>>>> cda1695d
};

CLI::App *add_cg_subcommand(CLI::App &app);

occ::cg::CrystalGrowthResult run_cg(CGConfig const &);
void run_cg_subcommand(CGConfig const &);

} // namespace occ::main<|MERGE_RESOLUTION|>--- conflicted
+++ resolved
@@ -7,11 +7,7 @@
 namespace occ::main {
 
 struct CGConfig {
-<<<<<<< HEAD
-  LatticeConvergenceSettings lattice_settings;
-=======
   interaction::LatticeConvergenceSettings lattice_settings;
->>>>>>> cda1695d
   std::string solvent{"water"};
   std::string charge_string{""};
   std::string wavefunction_choice{"gas"};
@@ -21,43 +17,11 @@
   bool spherical{false};
   bool write_kmcpp_file{false};
   bool use_xtb{false};
-<<<<<<< HEAD
-  std::string xtb_solvation_model{"cpcmx"};
-  bool list_solvents{false};
-  bool crystal_is_atomic{false};
-};
-
-struct DimerSolventTerm {
-  double ab{0.0};
-  double ba{0.0};
-  double total{0.0};
-};
-
-struct CGDimer {
-  core::Dimer dimer;
-  int unique_dimer_index{-1};
-  double interaction_energy{0.0};
-  DimerSolventTerm solvent_term{};
-  double crystal_contribution{0.0};
-  bool nearest_neighbor{false};
-};
-
-struct EnergyTotal {
-  double crystal_energy{0.0};
-  double interaction_energy{0.0};
-  double solution_term{0.0};
-};
-
-struct CGResult {
-  std::vector<std::vector<CGDimer>> pair_energies;
-  std::vector<EnergyTotal> total_energies;
-=======
   bool symmetric_solvent_contribution{false};
   bool gamma_point_molecules{true};
   std::string xtb_solvation_model{"cpcmx"};
   bool list_solvents{false};
   bool crystal_is_atomic{false};
->>>>>>> cda1695d
 };
 
 CLI::App *add_cg_subcommand(CLI::App &app);
