--- conflicted
+++ resolved
@@ -77,32 +77,6 @@
   auto pos_a = wfn_a.positions();
   auto pos_b = wfn_b.positions();
 
-<<<<<<< HEAD
-  occ::Mat3N field_a =
-      proc_b.electronic_electric_field_contribution(wfn_b.mo, pos_a);
-  occ::log::debug("Field (e) at A due to B\n{}\n",
-                  field_a.colwise().squaredNorm());
-  occ::Mat3N field_a_n = proc_b.nuclear_electric_field_contribution(pos_a);
-  occ::log::debug("Field (n) at A due to B\n{}\n",
-                  field_a_n.colwise().squaredNorm());
-  field_a += field_a_n;
-  occ::log::debug("Field at A due to B\n{}\n", field_a.colwise().squaredNorm());
-  occ::Mat3N field_b =
-      proc_a.electronic_electric_field_contribution(wfn_a.mo, pos_b);
-  occ::Mat3N field_b_n = proc_a.nuclear_electric_field_contribution(pos_b);
-  occ::log::debug("Field (e) at B due to A\n{}\n",
-                  field_b.colwise().squaredNorm());
-  occ::log::debug("Field (n) at B due to A\n{}\n",
-                  field_b_n.colwise().squaredNorm());
-  field_b += field_b_n;
-  occ::log::debug("Field at B due to A\n{}\n", field_b.colwise().squaredNorm());
-
-  using occ::interaction::ce_model_polarization_energy;
-  double e_pol = 0.0;
-  if (wfn_a.have_xdm_parameters && wfn_b.have_xdm_parameters) {
-    occ::log::trace("Using XDM polarizability");
-    using occ::interaction::polarization_energy;
-=======
   Mat3N field_a =
       proc_b.electronic_electric_field_contribution(wfn_b.mo, pos_a);
   Vec3 tmp = field_a.colwise().squaredNorm();
@@ -137,20 +111,14 @@
   if (wfn_a.have_xdm_parameters && wfn_b.have_xdm_parameters) {
     log::trace("Using XDM polarizability");
     using interaction::polarization_energy;
->>>>>>> cda1695d
     e_pol = polarization_energy(wfn_a.xdm_polarizabilities, field_a) +
             polarization_energy(wfn_b.xdm_polarizabilities, field_b);
   } else {
     // if charged atoms, use charged atomic polarizabilities
     bool charged_a = (wfn_a.atoms.size() == 1) && (wfn_a.charge() != 0);
     bool charged_b = (wfn_b.atoms.size() == 1) && (wfn_b.charge() != 0);
-<<<<<<< HEAD
-    occ::log::debug("using charged atom polarizabilities: A={} B={}", charged_a,
-                    charged_b);
-=======
     log::debug("using charged atom polarizabilities: A={} B={}", charged_a,
                charged_b);
->>>>>>> cda1695d
     e_pol = ce_model_polarization_energy(wfn_a.atomic_numbers(), field_a,
                                          charged_a) +
             ce_model_polarization_energy(wfn_b.atomic_numbers(), field_b,
@@ -176,11 +144,7 @@
     return CE2_XDM;
   if (s == "ce-5p-wb97m-v" || s == "ce5p-wb97m-v" || s == "ce-5p-wb97m-v")
     return CE5_XDM;
-<<<<<<< HEAD
-  occ::log::warn("Unknown model, defaulting to CE-1p");
-=======
   log::warn("Unknown model, defaulting to CE-1p");
->>>>>>> cda1695d
   return CE1_XDM;
 }
 
@@ -196,30 +160,6 @@
   double orthogonal_term{0.0};
   bool is_computed{false};
 
-<<<<<<< HEAD
-  double coulomb_kjmol() const {
-    return occ::units::AU_TO_KJ_PER_MOL * coulomb;
-  }
-  double exchange_repulsion_kjmol() const {
-    return occ::units::AU_TO_KJ_PER_MOL * exchange_repulsion;
-  }
-  double polarization_kjmol() const {
-    return occ::units::AU_TO_KJ_PER_MOL * polarization;
-  }
-  double dispersion_kjmol() const {
-    return occ::units::AU_TO_KJ_PER_MOL * dispersion;
-  }
-
-  double repulsion_kjmol() const {
-    return occ::units::AU_TO_KJ_PER_MOL * repulsion;
-  }
-
-  double exchange_kjmol() const {
-    return occ::units::AU_TO_KJ_PER_MOL * exchange;
-  }
-
-  double total_kjmol() const { return occ::units::AU_TO_KJ_PER_MOL * total; }
-=======
   double coulomb_kjmol() const { return units::AU_TO_KJ_PER_MOL * coulomb; }
   double exchange_repulsion_kjmol() const {
     return units::AU_TO_KJ_PER_MOL * exchange_repulsion;
@@ -236,7 +176,6 @@
   double exchange_kjmol() const { return units::AU_TO_KJ_PER_MOL * exchange; }
 
   double total_kjmol() const { return units::AU_TO_KJ_PER_MOL * total; }
->>>>>>> cda1695d
 
   inline auto operator-(const CEEnergyComponents &rhs) {
     return CEEnergyComponents{coulomb - rhs.coulomb,
