--- conflicted
+++ resolved
@@ -22,13 +22,6 @@
 
 class NetWriter {
 public:
-<<<<<<< HEAD
-  NetWriter(const std::string &filename);
-  NetWriter(std::ostream &);
-
-  void write(const occ::crystal::Crystal &,
-             const occ::crystal::CrystalDimers &);
-=======
   using InteractionLabels =
       ankerl::unordered_dense::map<std::string, std::string>;
   NetWriter(const std::string &filename);
@@ -40,14 +33,10 @@
   inline const InteractionLabels &interaction_labels() const {
     return m_interaction_labels;
   };
->>>>>>> cda1695d
 
 private:
   std::ofstream m_owned_destination;
   std::ostream &m_dest;
-<<<<<<< HEAD
-=======
   InteractionLabels m_interaction_labels;
->>>>>>> cda1695d
 };
 } // namespace occ::io::crystalgrower