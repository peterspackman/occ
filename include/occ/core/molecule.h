--- conflicted
+++ resolved
@@ -207,11 +207,7 @@
    *
    * See Molecule::cell_shift
    */
-<<<<<<< HEAD
-  void set_cell_shift(const IVec3 &shift);
-=======
   void set_cell_shift(const IVec3 &shift, bool update_atoms = true);
->>>>>>> cda1695d
 
   /**
    * Get the unit cell offset for this Molecule (default 000)
