--- conflicted
+++ resolved
@@ -1,9 +1,6 @@
 #pragma once
 #include <chrono>
-<<<<<<< HEAD
-=======
 #include <occ/core/kalman_estimator.h>
->>>>>>> cda1695d
 #include <string>
 #include <vector>
 
