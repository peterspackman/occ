#include <array>
#include <catch2/catch_test_macros.hpp>
#include <fmt/ostream.h>
#include <occ/core/linear_algebra.h>
#include <occ/core/timings.h>
#include <occ/core/util.h>
#include <occ/slater/slaterbasis.h>

using occ::format_matrix;
using occ::util::all_close;

std::array<double, 38> domain_data{
    0.000000, 0.020000, 0.040000, 0.060000, 0.080000, 0.100000, 0.120000,
    0.140000, 0.160000, 0.180000, 0.200000, 0.220000, 0.240000, 0.260000,
    0.280000, 0.300000, 0.320000, 0.340000, 0.360000, 0.380000, 0.400000,
    0.420000, 0.440000, 0.460000, 0.480000, 0.500000, 0.520000, 0.540000,
    0.560000, 0.580000, 0.600000, 0.620000, 0.640000, 0.660000, 0.680000,
    0.700000, 0.720000, 0.740000};

TEST_CASE("Grad and rho consistency") {
  using occ::Vec;
  auto basis = occ::slater::load_slaterbasis("thakkar");
  auto H = basis["H"];
  auto C = basis["C"];

  Vec r0(1);
  r0(0) = 0.0;
  fmt::print("H(0) = {}\n", H.rho(0.0));
<<<<<<< HEAD
  fmt::print("H([0.0]) = {}\n", H.rho(r0));
=======
  fmt::print("H([0.0]) = {}\n", format_matrix(H.rho(r0)));
>>>>>>> cda1695d
  Vec r = Vec::LinSpaced(4, 0.2, 2);

  Vec rho = H.rho(r);
  Vec grad_rho = H.grad_rho(r);
<<<<<<< HEAD
  fmt::print("r\n{}\nH.rho\n{}\n", r, rho);
  Vec grad_rho_fd = (H.rho(r.array() + 1e-8) - H.rho(r.array() - 1e-8)) / 2e-8;
  fmt::print("H.grad_rho:\n{}\n", grad_rho);
  fmt::print("H.grad_rho_fd:\n{}\n", grad_rho_fd);
  REQUIRE(all_close(grad_rho, grad_rho_fd, 1e-5, 1e-5));
  rho = C.rho(r);
  fmt::print("r\n{}\nC.rho\n{}\n", r, rho);
=======
  fmt::print("r\n{}\nH.rho\n{}\n", format_matrix(r), format_matrix(rho));
  Vec grad_rho_fd = (H.rho(r.array() + 1e-8) - H.rho(r.array() - 1e-8)) / 2e-8;
  fmt::print("H.grad_rho:\n{}\n", format_matrix(grad_rho));
  fmt::print("H.grad_rho_fd:\n{}\n", format_matrix(grad_rho_fd));
  REQUIRE(all_close(grad_rho, grad_rho_fd, 1e-5, 1e-5));
  rho = C.rho(r);
  fmt::print("r\n{}\nC.rho\n{}\n", format_matrix(r), format_matrix(rho));
>>>>>>> cda1695d
  grad_rho = C.grad_rho(r);
  grad_rho_fd = (C.rho(r.array() + 1e-8) - C.rho(r.array() - 1e-8)) / 2e-8;
  REQUIRE(all_close(grad_rho, grad_rho_fd, 1e-5, 1e-5));
}

TEST_CASE("Vector vs. repeated function call") {
  auto basis = occ::slater::load_slaterbasis("thakkar");
  auto Ag = basis["Ag"];
  using occ::Vec;

  occ::timing::StopWatch<1> sw;
  Vec rtest = Vec::LinSpaced(100000, 0.01, 5.0);
  Vec rho_vec(rtest.rows()), rho_func(rtest.rows());
  sw.start(0);
  rho_vec = Ag.rho(rtest);
  sw.stop(0);
  fmt::print("Time for {} points vec: {}\n", rho_vec.rows(), sw.read(0));
  sw.clear_all();
  sw.start(0);
  for (size_t i = 0; i < rtest.rows(); i++) {
    rho_func(i) = Ag.rho(rtest(i));
  }
  sw.stop(0);
  fmt::print("Time for {} points loop: {}\n", rho_func.rows(), sw.read(0));
  REQUIRE(all_close(rho_func, rho_vec));
}

TEST_CASE("H atom slater basis density") {
  using occ::Vec;
  auto basis = occ::slater::load_slaterbasis("thakkar");
  auto H = basis["H"];
  Vec expected(38);
  Eigen::Map<Vec, 0> domain(domain_data.data(), 38);
  expected << 0.606897, 0.577530, 0.549583, 0.522989, 0.497681, 0.473598,
      0.450681, 0.428872, 0.408119, 0.388370, 0.369577, 0.351693, 0.334675,
      0.318480, 0.303069, 0.288403, 0.274447, 0.261167, 0.248529, 0.236503,
      0.225058, 0.214168, 0.203804, 0.193942, 0.184557, 0.175626, 0.167128,
      0.159041, 0.151345, 0.144021, 0.137052, 0.130420, 0.124109, 0.118103,
      0.112388, 0.106950, 0.101774, 0.096850;

  auto rho = H.rho(domain);
<<<<<<< HEAD
  fmt::print("Diff:\n{}\n", rho - expected);
=======
  fmt::print("Diff:\n{}\n", format_matrix(rho - expected));
>>>>>>> cda1695d

  REQUIRE(all_close(rho, expected, 1e-5, 1e-5));
}

TEST_CASE("Ag atom slater basis density") {
  using occ::Vec;
  auto basis = occ::slater::load_slaterbasis("thakkar");
  auto Ag = basis["Ag"];
  Vec expected(38);
  Eigen::Map<Vec, 0> domain(domain_data.data(), 38);

  expected << 72806.532439, 11476.811931, 2564.204461, 1245.386938, 865.463781,
      597.159964, 392.515352, 255.349478, 173.017297, 127.076663, 102.004228,
      87.439613, 77.454621, 69.117356, 61.243252, 53.538364, 46.087621,
      39.082999, 32.698224, 27.044289, 22.164863, 18.048358, 14.644541,
      11.880118, 9.671165, 7.932082, 6.581441, 5.545408, 4.759384, 4.168430,
      3.726911, 3.397707, 3.151192, 2.964152, 2.818728, 2.701448, 2.602363,
      2.514311;

  auto rho = Ag.rho(domain);

<<<<<<< HEAD
  fmt::print("Ag errors\n{}\n", rho - expected);
  for (const auto &sh : Ag.shells()) {
    fmt::print("c:\n{}\n", sh.c());
    fmt::print("z:\n{}\n", sh.z());
    fmt::print("n:\n{}\n", sh.n());
    fmt::print("occ:\n{}\n", sh.occupation());
=======
  fmt::print("Ag errors\n{}\n", format_matrix(rho - expected));
  for (const auto &sh : Ag.shells()) {
    fmt::print("c:\n{}\n", format_matrix(sh.c()));
    fmt::print("z:\n{}\n", format_matrix(sh.z()));
    fmt::print("n:\n{}\n", format_matrix(sh.n()));
    fmt::print("occ:\n{}\n", format_matrix(sh.occupation()));
>>>>>>> cda1695d
  }
  REQUIRE(all_close(rho, expected, 1e-5, 1e-5));
}<|MERGE_RESOLUTION|>--- conflicted
+++ resolved
@@ -26,24 +26,11 @@
   Vec r0(1);
   r0(0) = 0.0;
   fmt::print("H(0) = {}\n", H.rho(0.0));
-<<<<<<< HEAD
-  fmt::print("H([0.0]) = {}\n", H.rho(r0));
-=======
   fmt::print("H([0.0]) = {}\n", format_matrix(H.rho(r0)));
->>>>>>> cda1695d
   Vec r = Vec::LinSpaced(4, 0.2, 2);
 
   Vec rho = H.rho(r);
   Vec grad_rho = H.grad_rho(r);
-<<<<<<< HEAD
-  fmt::print("r\n{}\nH.rho\n{}\n", r, rho);
-  Vec grad_rho_fd = (H.rho(r.array() + 1e-8) - H.rho(r.array() - 1e-8)) / 2e-8;
-  fmt::print("H.grad_rho:\n{}\n", grad_rho);
-  fmt::print("H.grad_rho_fd:\n{}\n", grad_rho_fd);
-  REQUIRE(all_close(grad_rho, grad_rho_fd, 1e-5, 1e-5));
-  rho = C.rho(r);
-  fmt::print("r\n{}\nC.rho\n{}\n", r, rho);
-=======
   fmt::print("r\n{}\nH.rho\n{}\n", format_matrix(r), format_matrix(rho));
   Vec grad_rho_fd = (H.rho(r.array() + 1e-8) - H.rho(r.array() - 1e-8)) / 2e-8;
   fmt::print("H.grad_rho:\n{}\n", format_matrix(grad_rho));
@@ -51,7 +38,6 @@
   REQUIRE(all_close(grad_rho, grad_rho_fd, 1e-5, 1e-5));
   rho = C.rho(r);
   fmt::print("r\n{}\nC.rho\n{}\n", format_matrix(r), format_matrix(rho));
->>>>>>> cda1695d
   grad_rho = C.grad_rho(r);
   grad_rho_fd = (C.rho(r.array() + 1e-8) - C.rho(r.array() - 1e-8)) / 2e-8;
   REQUIRE(all_close(grad_rho, grad_rho_fd, 1e-5, 1e-5));
@@ -93,11 +79,7 @@
       0.112388, 0.106950, 0.101774, 0.096850;
 
   auto rho = H.rho(domain);
-<<<<<<< HEAD
-  fmt::print("Diff:\n{}\n", rho - expected);
-=======
   fmt::print("Diff:\n{}\n", format_matrix(rho - expected));
->>>>>>> cda1695d
 
   REQUIRE(all_close(rho, expected, 1e-5, 1e-5));
 }
@@ -119,21 +101,12 @@
 
   auto rho = Ag.rho(domain);
 
-<<<<<<< HEAD
-  fmt::print("Ag errors\n{}\n", rho - expected);
-  for (const auto &sh : Ag.shells()) {
-    fmt::print("c:\n{}\n", sh.c());
-    fmt::print("z:\n{}\n", sh.z());
-    fmt::print("n:\n{}\n", sh.n());
-    fmt::print("occ:\n{}\n", sh.occupation());
-=======
   fmt::print("Ag errors\n{}\n", format_matrix(rho - expected));
   for (const auto &sh : Ag.shells()) {
     fmt::print("c:\n{}\n", format_matrix(sh.c()));
-    fmt::print("z:\n{}\n", format_matrix(sh.z()));
-    fmt::print("n:\n{}\n", format_matrix(sh.n()));
-    fmt::print("occ:\n{}\n", format_matrix(sh.occupation()));
->>>>>>> cda1695d
+    fmt::print("z:\n{}\n", format_matrix(sh.z(), "{}"));
+    fmt::print("n:\n{}\n", format_matrix(sh.n(), "{}"));
+    fmt::print("occ:\n{}\n", format_matrix(sh.occupation(), "{}"));
   }
   REQUIRE(all_close(rho, expected, 1e-5, 1e-5));
 }