--- conflicted
+++ resolved
@@ -38,13 +38,8 @@
   const COSMO c(78.4);
   COSMO::Result result = c(pts, areas, charges);
   fmt::print("Final energy: {}\n", result.energy);
-<<<<<<< HEAD
-  fmt::print("InitialFinal charges:\n{}\n", result.initial);
-  fmt::print("Converged charges:\n{}\n", result.converged);
-=======
   fmt::print("InitialFinal charges:\n{}\n", format_matrix(result.initial));
   fmt::print("Converged charges:\n{}\n", format_matrix(result.converged));
->>>>>>> cda1695d
 
   REQUIRE(result.energy == Catch::Approx(-0.0042715403));
 }
@@ -205,11 +200,7 @@
   auto params = occ::solvent::get_smd_parameters("toluene");
 
   Vec cn = occ::solvent::draco::coordination_numbers(nums, pos);
-<<<<<<< HEAD
-  fmt::print("Coordination numbers:\n{}\n", cn);
-=======
   fmt::print("Coordination numbers:\n{}\n", format_matrix(cn));
->>>>>>> cda1695d
   Vec q = occ::core::charges::eeq_partial_charges(nums, pos, 0.0);
 
   Vec radii = occ::solvent::draco::smd_coulomb_radii(q, nums, pos, params);
