#include <catch2/catch_approx.hpp>
#include <catch2/catch_test_macros.hpp>
#include <fmt/core.h>
#include <fmt/ostream.h>
#include <occ/core/atom.h>
#include <occ/core/linear_algebra.h>
#include <occ/core/util.h>
#include <occ/gto/density.h>
#include <occ/gto/gto.h>
#include <occ/gto/rotation.h>
#include <vector>

using Catch::Approx;
using occ::format_matrix;
using occ::Mat;

// GTO

TEST_CASE("GTO values derivatives & 2nd derivatives H2/STO-3G") {
  std::vector<occ::core::Atom> atoms{{1, 0.0, 0.0, 0.0},
                                     {1, 0.0, 0.0, 1.398397}};
  occ::qm::AOBasis aobasis = occ::qm::AOBasis::load(atoms, "sto-3g");
  Mat grid_pts = Mat::Identity(3, 4);
  auto gto_values = occ::gto::evaluate_basis(aobasis, grid_pts, 2);
<<<<<<< HEAD
  fmt::print("Gto values\nphi:\n{}\n", gto_values.phi);
  fmt::print("phi_x\n{}\n", gto_values.phi_x);
  fmt::print("phi_y\n{}\n", gto_values.phi_y);
  fmt::print("phi_z\n{}\n", gto_values.phi_z);
  fmt::print("phi_xx\n{}\n", gto_values.phi_xx);
  fmt::print("phi_xy\n{}\n", gto_values.phi_xy);
  fmt::print("phi_xz\n{}\n", gto_values.phi_xz);
  fmt::print("phi_yy\n{}\n", gto_values.phi_yy);
  fmt::print("phi_yz\n{}\n", gto_values.phi_yz);
  fmt::print("phi_zz\n{}\n", gto_values.phi_zz);
=======
  fmt::print("Gto values\nphi:\n{}\n", format_matrix(gto_values.phi));
  fmt::print("phi_x\n{}\n", format_matrix(gto_values.phi_x));
  fmt::print("phi_y\n{}\n", format_matrix(gto_values.phi_y));
  fmt::print("phi_z\n{}\n", format_matrix(gto_values.phi_z));
  fmt::print("phi_xx\n{}\n", format_matrix(gto_values.phi_xx));
  fmt::print("phi_xy\n{}\n", format_matrix(gto_values.phi_xy));
  fmt::print("phi_xz\n{}\n", format_matrix(gto_values.phi_xz));
  fmt::print("phi_yy\n{}\n", format_matrix(gto_values.phi_yy));
  fmt::print("phi_yz\n{}\n", format_matrix(gto_values.phi_yz));
  fmt::print("phi_zz\n{}\n", format_matrix(gto_values.phi_zz));
>>>>>>> cda1695d

  Mat D(2, 2);
  D.setConstant(0.60245569);
  auto rho = occ::density::evaluate_density_on_grid<2>(aobasis, D, grid_pts);
<<<<<<< HEAD
  fmt::print("Rho\n{}\n", rho);
=======
  fmt::print("Rho\n{}\n", format_matrix(rho));
>>>>>>> cda1695d
}

TEST_CASE("GTO values derivatives & density H2/3-21G") {
  std::vector<occ::core::Atom> atoms{{1, 0.0, 0.0, 0.0},
                                     {1, 0.0, 0.0, 1.398397}};
  occ::qm::AOBasis basis = occ::qm::AOBasis::load(atoms, "3-21G");
  auto grid_pts = Mat::Identity(3, 4);
  auto gto_values = occ::gto::evaluate_basis(basis, grid_pts, 1);
<<<<<<< HEAD
  fmt::print("Gto values\nphi:\n{}\n", gto_values.phi);
  fmt::print("phi_x\n{}\n", gto_values.phi_x);
  fmt::print("phi_y\n{}\n", gto_values.phi_y);
  fmt::print("phi_z\n{}\n", gto_values.phi_z);
=======
  fmt::print("Gto values\nphi:\n{}\n", format_matrix(gto_values.phi));
  fmt::print("phi_x\n{}\n", format_matrix(gto_values.phi_x));
  fmt::print("phi_y\n{}\n", format_matrix(gto_values.phi_y));
  fmt::print("phi_z\n{}\n", format_matrix(gto_values.phi_z));
>>>>>>> cda1695d

  Mat D(4, 4);
  D << 0.175416203439, 0.181496024303, 0.175416203439, 0.181496024303,
      0.181496024303, 0.187786568128, 0.181496024303, 0.187786568128,
      0.175416203439, 0.181496024303, 0.175416203439, 0.181496024303,
      0.181496024303, 0.187786568128, 0.181496024303, 0.187786568128;

  auto rho = occ::density::evaluate_density_on_grid<1>(basis, D, grid_pts);
<<<<<<< HEAD
  fmt::print("Rho\n{}\n", rho);
=======
  fmt::print("Rho\n{}\n", format_matrix(rho));
>>>>>>> cda1695d
}

TEST_CASE("GTO values derivatives & density H2/STO-3G Unrestricted") {
  std::vector<occ::core::Atom> atoms{{1, 0.0, 0.0, 0.0},
                                     {1, 0.0, 0.0, 1.398397}};
  occ::qm::AOBasis basis = occ::qm::AOBasis::load(atoms, "sto-3g");
  auto grid_pts = Mat::Identity(3, 4);
  auto gto_values = occ::gto::evaluate_basis(basis, grid_pts, 1);
<<<<<<< HEAD
  fmt::print("Gto values\nphi:\n{}\n", gto_values.phi);
  fmt::print("phi_x\n{}\n", gto_values.phi_x);
  fmt::print("phi_y\n{}\n", gto_values.phi_y);
  fmt::print("phi_z\n{}\n", gto_values.phi_z);
=======
  fmt::print("Gto values\nphi:\n{}\n", format_matrix(gto_values.phi));
  fmt::print("phi_x\n{}\n", format_matrix(gto_values.phi_x));
  fmt::print("phi_y\n{}\n", format_matrix(gto_values.phi_y));
  fmt::print("phi_z\n{}\n", format_matrix(gto_values.phi_z));
>>>>>>> cda1695d

  Mat D(4, 2);
  D.block(0, 0, 2, 2).setConstant(0.30122784);
  D.block(2, 0, 2, 2).setConstant(0.30122784);
  auto rho = occ::density::evaluate_density_on_grid<
      1, occ::qm::SpinorbitalKind::Unrestricted>(basis, D, grid_pts);
<<<<<<< HEAD
  fmt::print("Rho alpha\n{}\n", occ::qm::block::a(rho));
  fmt::print("Rho beta\n{}\n", occ::qm::block::b(rho));
=======
  fmt::print("Rho alpha\n{}\n", format_matrix(occ::qm::block::a(rho)));
  fmt::print("Rho beta\n{}\n", format_matrix(occ::qm::block::b(rho)));
>>>>>>> cda1695d
}

TEST_CASE("Spherical GTO rotations") {
  // These tests have been modified from
  // https://github.com/google/spherical-harmonics
  // which is licensed under the Apache-2.0 license
  // (compatible with GPLv3)
  //
  // The band-level rotation matrices for a rotation about the z-axis are
  // relatively simple so we can compute them closed form and make sure the
  // recursive general approach works properly.
  // This closed form comes from [1].
  using occ::Mat;
  using occ::Mat3;
  using occ::util::all_close;

  SECTION("Closed form z-axis rotation") {
    double alpha = M_PI / 4.0;
    Eigen::Quaterniond rz(Eigen::AngleAxisd(alpha, Eigen::Vector3d::UnitZ()));

    Mat3 rotation_matrix = rz.normalized().toRotationMatrix();

    auto rotations =
        occ::gto::spherical_gaussian_rotation_matrices(3, rotation_matrix);

<<<<<<< HEAD
    fmt::print("Rotation matrix\n{}\n", rotation_matrix);
=======
    fmt::print("Rotation matrix\n{}\n", format_matrix(rotation_matrix));
>>>>>>> cda1695d
    // order 0
    Mat r0(1, 1);
    r0.setConstant(1.0);

    REQUIRE(all_close(r0, rotations[0], 1e-10, 1e-10));

    // order 1
    Mat r1(3, 3);
    r1 << std::cos(alpha), 0, std::sin(alpha), 0, 1, 0, -std::sin(alpha), 0,
        std::cos(alpha);
<<<<<<< HEAD
    fmt::print("Found  (l == 1)\n{}\n", rotations[1]);
    fmt::print("Expect (l == 1)\n{}\n", r1);
=======
    fmt::print("Found  (l == 1)\n{}\n", format_matrix(rotations[1]));
    fmt::print("Expect (l == 1)\n{}\n", format_matrix(r1));
>>>>>>> cda1695d
    REQUIRE(all_close(r1, rotations[1], 1e-10, 1e-10));

    // order 2
    Mat r2(5, 5);
    r2 << cos(2 * alpha), 0, 0, 0, sin(2 * alpha), 0, cos(alpha), 0, sin(alpha),
        0, 0, 0, 1, 0, 0, 0, -sin(alpha), 0, cos(alpha), 0, -sin(2 * alpha), 0,
        0, 0, cos(2 * alpha);
<<<<<<< HEAD
    fmt::print("Found  (l == 2)\n{}\n", rotations[2]);
    fmt::print("Expect (l == 2)\n{}\n", r2);
=======
    fmt::print("Found  (l == 2)\n{}\n", format_matrix(rotations[2]));
    fmt::print("Expect (l == 2)\n{}\n", format_matrix(r2));
>>>>>>> cda1695d
    REQUIRE(all_close(r2, rotations[2], 1e-10, 1e-10));

    // order 3
    Mat r3(7, 7);
    r3 << cos(3 * alpha), 0, 0, 0, 0, 0, sin(3 * alpha), 0, cos(2 * alpha), 0,
        0, 0, sin(2 * alpha), 0, 0, 0, cos(alpha), 0, sin(alpha), 0, 0, 0, 0, 0,
        1, 0, 0, 0, 0, 0, -sin(alpha), 0, cos(alpha), 0, 0, 0, -sin(2 * alpha),
        0, 0, 0, cos(2 * alpha), 0, -sin(3 * alpha), 0, 0, 0, 0, 0,
        cos(3 * alpha);
<<<<<<< HEAD
    fmt::print("Found  (l == 3)\n{}\n", rotations[3]);
    fmt::print("Expect (l == 3)\n{}\n", r2);
=======
    fmt::print("Found  (l == 3)\n{}\n", format_matrix(rotations[3]));
    fmt::print("Expect (l == 3)\n{}\n", format_matrix(r2));
>>>>>>> cda1695d
    REQUIRE(all_close(r3, rotations[3], 1e-10, 1e-10));
  }

  SECTION("Closed form bands") {
    // Use an arbitrary rotation
    Eigen::Quaterniond r(Eigen::AngleAxisd(
        0.423, Eigen::Vector3d(0.234, -0.642, 0.829).normalized()));
    Mat3 rot = r.toRotationMatrix();

    // Create rotation for band 1 and 2
    auto rotations = occ::gto::spherical_gaussian_rotation_matrices(3, rot);

    // For l = 1, the transformation matrix for the coefficients is
    // relatively easy to derive. If R is the rotation matrix, the elements
    // of the transform can be described as: Mij = integral_over_sphere Yi(R
    // * s)Yj(s) ds. For l = 1, we have:
    //   Y0(s) = -0.5sqrt(3/pi)s.y
    //   Y1(s) = 0.5sqrt(3/pi)s.z
    //   Y2(s) = -0.5sqrt(3/pi)s.x
    // Note that these Yi include the Condon-Shortely phase. The expectent
    // matrix M is equal to:
    //   [ R11  -R12   R10
    //    -R21   R22  -R20
    //     R01  -R02   R00 ]
    // In [1]'s Appendix summarizing [4], this is given without the negative
    // signs and is a simple permutation, but that is because [4] does not
    // include the Condon-Shortely phase in their definition of the SH basis
    // functions.
    Eigen::Matrix3d band_1 = rotations[1];

    REQUIRE(rot(1, 1) == band_1(0, 0));
    REQUIRE(rot(1, 2) == band_1(0, 1));
    REQUIRE(rot(1, 0) == band_1(0, 2));
    REQUIRE(rot(2, 1) == band_1(1, 0));
    REQUIRE(rot(2, 2) == band_1(1, 1));
    REQUIRE(rot(2, 0) == band_1(1, 2));
    REQUIRE(rot(0, 1) == band_1(2, 0));
    REQUIRE(rot(0, 2) == band_1(2, 1));
    REQUIRE(rot(0, 0) == band_1(2, 2));

    // The l = 2 band transformation is significantly more complex in terms
    // of R, and a CAS program was used to arrive at these equations (plus a
    // fair amount of simplification by hand afterwards).
    Mat band_2 = rotations[2];
    REQUIRE(rot(0, 0) * rot(1, 1) + rot(0, 1) * rot(1, 0) ==
            Approx(band_2(0, 0)).epsilon(1e-10));
    REQUIRE(rot(0, 1) * rot(1, 2) + rot(0, 2) * rot(1, 1) ==
            Approx(band_2(0, 1)).epsilon(1e-10));
    REQUIRE(-std::sqrt(3) / 3 *
                (rot(0, 0) * rot(1, 0) + rot(0, 1) * rot(1, 1) -
                 2 * rot(0, 2) * rot(1, 2)) ==
            Approx(band_2(0, 2)).epsilon(1e-10));
    REQUIRE(rot(0, 0) * rot(1, 2) + rot(0, 2) * rot(1, 0) ==
            Approx(band_2(0, 3)).epsilon(1e-10));
    REQUIRE(rot(0, 0) * rot(1, 0) - rot(0, 1) * rot(1, 1) ==
            Approx(band_2(0, 4)).epsilon(1e-10));

    REQUIRE(rot(1, 0) * rot(2, 1) + rot(1, 1) * rot(2, 0) ==
            Approx(band_2(1, 0)).epsilon(1e-10));
    REQUIRE(rot(1, 1) * rot(2, 2) + rot(1, 2) * rot(2, 1) ==
            Approx(band_2(1, 1)).epsilon(1e-10));
    REQUIRE(-std::sqrt(3) / 3 *
                (rot(1, 0) * rot(2, 0) + rot(1, 1) * rot(2, 1) -
                 2 * rot(1, 2) * rot(2, 2)) ==
            Approx(band_2(1, 2)).epsilon(1e-10));
    REQUIRE(rot(1, 0) * rot(2, 2) + rot(1, 2) * rot(2, 0) ==
            Approx(band_2(1, 3)).epsilon(1e-10));
    REQUIRE(rot(1, 0) * rot(2, 0) - rot(1, 1) * rot(2, 1) ==
            Approx(band_2(1, 4)).epsilon(1e-10));

    REQUIRE(-std::sqrt(3) / 3 *
                (rot(0, 0) * rot(0, 1) + rot(1, 0) * rot(1, 1) -
                 2 * rot(2, 0) * rot(2, 1)) ==
            Approx(band_2(2, 0)).epsilon(1e-10));
    REQUIRE(-std::sqrt(3) / 3 *
                (rot(0, 1) * rot(0, 2) + rot(1, 1) * rot(1, 2) -
                 2 * rot(2, 1) * rot(2, 2)) ==
            Approx(band_2(2, 1)).epsilon(1e-10));
    REQUIRE(-0.5 * (1 - 3 * rot(2, 2) * rot(2, 2)) ==
            Approx(band_2(2, 2)).epsilon(1e-10));
    REQUIRE(-std::sqrt(3) / 3 *
                (rot(0, 0) * rot(0, 2) + rot(1, 0) * rot(1, 2) -
                 2 * rot(2, 0) * rot(2, 2)) ==
            Approx(band_2(2, 3)).epsilon(1e-10));
    REQUIRE(std::sqrt(3) / 6 *
                (-rot(0, 0) * rot(0, 0) + rot(0, 1) * rot(0, 1) -
                 rot(1, 0) * rot(1, 0) + rot(1, 1) * rot(1, 1) +
                 2 * rot(2, 0) * rot(2, 0) - 2 * rot(2, 1) * rot(2, 1)) ==
            Approx(band_2(2, 4)).epsilon(1e-10));

    REQUIRE(rot(0, 0) * rot(2, 1) + rot(0, 1) * rot(2, 0) ==
            Approx(band_2(3, 0)).epsilon(1e-10));
    REQUIRE(rot(0, 1) * rot(2, 2) + rot(0, 2) * rot(2, 1) ==
            Approx(band_2(3, 1)).epsilon(1e-10));
    REQUIRE(-std::sqrt(3) / 3 *
                (rot(0, 0) * rot(2, 0) + rot(0, 1) * rot(2, 1) -
                 2 * rot(0, 2) * rot(2, 2)) ==
            Approx(band_2(3, 2)).epsilon(1e-10));
    REQUIRE(rot(0, 0) * rot(2, 2) + rot(0, 2) * rot(2, 0) ==
            Approx(band_2(3, 3)).epsilon(1e-10));
    REQUIRE(rot(0, 0) * rot(2, 0) - rot(0, 1) * rot(2, 1) ==
            Approx(band_2(3, 4)).epsilon(1e-10));

    REQUIRE(rot(0, 0) * rot(0, 1) - rot(1, 0) * rot(1, 1) ==
            Approx(band_2(4, 0)).epsilon(1e-10));
    REQUIRE(rot(0, 1) * rot(0, 2) - rot(1, 1) * rot(1, 2) ==
            Approx(band_2(4, 1)).epsilon(1e-10));
    REQUIRE(std::sqrt(3) / 6 *
                (-rot(0, 0) * rot(0, 0) - rot(0, 1) * rot(0, 1) +
                 rot(1, 0) * rot(1, 0) + rot(1, 1) * rot(1, 1) +
                 2 * rot(0, 2) * rot(0, 2) - 2 * rot(1, 2) * rot(1, 2)) ==
            Approx(band_2(4, 2)).epsilon(1e-10));
    REQUIRE(rot(0, 0) * rot(0, 2) - rot(1, 0) * rot(1, 2) ==
            Approx(band_2(4, 3)).epsilon(1e-10));
    REQUIRE(0.5 * (rot(0, 0) * rot(0, 0) - rot(0, 1) * rot(0, 1) -
                   rot(1, 0) * rot(1, 0) + rot(1, 1) * rot(1, 1)) ==
            Approx(band_2(4, 4)).epsilon(1e-10));
  }
}<|MERGE_RESOLUTION|>--- conflicted
+++ resolved
@@ -22,18 +22,6 @@
   occ::qm::AOBasis aobasis = occ::qm::AOBasis::load(atoms, "sto-3g");
   Mat grid_pts = Mat::Identity(3, 4);
   auto gto_values = occ::gto::evaluate_basis(aobasis, grid_pts, 2);
-<<<<<<< HEAD
-  fmt::print("Gto values\nphi:\n{}\n", gto_values.phi);
-  fmt::print("phi_x\n{}\n", gto_values.phi_x);
-  fmt::print("phi_y\n{}\n", gto_values.phi_y);
-  fmt::print("phi_z\n{}\n", gto_values.phi_z);
-  fmt::print("phi_xx\n{}\n", gto_values.phi_xx);
-  fmt::print("phi_xy\n{}\n", gto_values.phi_xy);
-  fmt::print("phi_xz\n{}\n", gto_values.phi_xz);
-  fmt::print("phi_yy\n{}\n", gto_values.phi_yy);
-  fmt::print("phi_yz\n{}\n", gto_values.phi_yz);
-  fmt::print("phi_zz\n{}\n", gto_values.phi_zz);
-=======
   fmt::print("Gto values\nphi:\n{}\n", format_matrix(gto_values.phi));
   fmt::print("phi_x\n{}\n", format_matrix(gto_values.phi_x));
   fmt::print("phi_y\n{}\n", format_matrix(gto_values.phi_y));
@@ -44,16 +32,11 @@
   fmt::print("phi_yy\n{}\n", format_matrix(gto_values.phi_yy));
   fmt::print("phi_yz\n{}\n", format_matrix(gto_values.phi_yz));
   fmt::print("phi_zz\n{}\n", format_matrix(gto_values.phi_zz));
->>>>>>> cda1695d
 
   Mat D(2, 2);
   D.setConstant(0.60245569);
   auto rho = occ::density::evaluate_density_on_grid<2>(aobasis, D, grid_pts);
-<<<<<<< HEAD
-  fmt::print("Rho\n{}\n", rho);
-=======
   fmt::print("Rho\n{}\n", format_matrix(rho));
->>>>>>> cda1695d
 }
 
 TEST_CASE("GTO values derivatives & density H2/3-21G") {
@@ -62,17 +45,10 @@
   occ::qm::AOBasis basis = occ::qm::AOBasis::load(atoms, "3-21G");
   auto grid_pts = Mat::Identity(3, 4);
   auto gto_values = occ::gto::evaluate_basis(basis, grid_pts, 1);
-<<<<<<< HEAD
-  fmt::print("Gto values\nphi:\n{}\n", gto_values.phi);
-  fmt::print("phi_x\n{}\n", gto_values.phi_x);
-  fmt::print("phi_y\n{}\n", gto_values.phi_y);
-  fmt::print("phi_z\n{}\n", gto_values.phi_z);
-=======
   fmt::print("Gto values\nphi:\n{}\n", format_matrix(gto_values.phi));
   fmt::print("phi_x\n{}\n", format_matrix(gto_values.phi_x));
   fmt::print("phi_y\n{}\n", format_matrix(gto_values.phi_y));
   fmt::print("phi_z\n{}\n", format_matrix(gto_values.phi_z));
->>>>>>> cda1695d
 
   Mat D(4, 4);
   D << 0.175416203439, 0.181496024303, 0.175416203439, 0.181496024303,
@@ -81,11 +57,7 @@
       0.181496024303, 0.187786568128, 0.181496024303, 0.187786568128;
 
   auto rho = occ::density::evaluate_density_on_grid<1>(basis, D, grid_pts);
-<<<<<<< HEAD
-  fmt::print("Rho\n{}\n", rho);
-=======
   fmt::print("Rho\n{}\n", format_matrix(rho));
->>>>>>> cda1695d
 }
 
 TEST_CASE("GTO values derivatives & density H2/STO-3G Unrestricted") {
@@ -94,30 +66,18 @@
   occ::qm::AOBasis basis = occ::qm::AOBasis::load(atoms, "sto-3g");
   auto grid_pts = Mat::Identity(3, 4);
   auto gto_values = occ::gto::evaluate_basis(basis, grid_pts, 1);
-<<<<<<< HEAD
-  fmt::print("Gto values\nphi:\n{}\n", gto_values.phi);
-  fmt::print("phi_x\n{}\n", gto_values.phi_x);
-  fmt::print("phi_y\n{}\n", gto_values.phi_y);
-  fmt::print("phi_z\n{}\n", gto_values.phi_z);
-=======
   fmt::print("Gto values\nphi:\n{}\n", format_matrix(gto_values.phi));
   fmt::print("phi_x\n{}\n", format_matrix(gto_values.phi_x));
   fmt::print("phi_y\n{}\n", format_matrix(gto_values.phi_y));
   fmt::print("phi_z\n{}\n", format_matrix(gto_values.phi_z));
->>>>>>> cda1695d
 
   Mat D(4, 2);
   D.block(0, 0, 2, 2).setConstant(0.30122784);
   D.block(2, 0, 2, 2).setConstant(0.30122784);
   auto rho = occ::density::evaluate_density_on_grid<
       1, occ::qm::SpinorbitalKind::Unrestricted>(basis, D, grid_pts);
-<<<<<<< HEAD
-  fmt::print("Rho alpha\n{}\n", occ::qm::block::a(rho));
-  fmt::print("Rho beta\n{}\n", occ::qm::block::b(rho));
-=======
   fmt::print("Rho alpha\n{}\n", format_matrix(occ::qm::block::a(rho)));
   fmt::print("Rho beta\n{}\n", format_matrix(occ::qm::block::b(rho)));
->>>>>>> cda1695d
 }
 
 TEST_CASE("Spherical GTO rotations") {
@@ -143,11 +103,7 @@
     auto rotations =
         occ::gto::spherical_gaussian_rotation_matrices(3, rotation_matrix);
 
-<<<<<<< HEAD
-    fmt::print("Rotation matrix\n{}\n", rotation_matrix);
-=======
     fmt::print("Rotation matrix\n{}\n", format_matrix(rotation_matrix));
->>>>>>> cda1695d
     // order 0
     Mat r0(1, 1);
     r0.setConstant(1.0);
@@ -158,13 +114,8 @@
     Mat r1(3, 3);
     r1 << std::cos(alpha), 0, std::sin(alpha), 0, 1, 0, -std::sin(alpha), 0,
         std::cos(alpha);
-<<<<<<< HEAD
-    fmt::print("Found  (l == 1)\n{}\n", rotations[1]);
-    fmt::print("Expect (l == 1)\n{}\n", r1);
-=======
     fmt::print("Found  (l == 1)\n{}\n", format_matrix(rotations[1]));
     fmt::print("Expect (l == 1)\n{}\n", format_matrix(r1));
->>>>>>> cda1695d
     REQUIRE(all_close(r1, rotations[1], 1e-10, 1e-10));
 
     // order 2
@@ -172,13 +123,8 @@
     r2 << cos(2 * alpha), 0, 0, 0, sin(2 * alpha), 0, cos(alpha), 0, sin(alpha),
         0, 0, 0, 1, 0, 0, 0, -sin(alpha), 0, cos(alpha), 0, -sin(2 * alpha), 0,
         0, 0, cos(2 * alpha);
-<<<<<<< HEAD
-    fmt::print("Found  (l == 2)\n{}\n", rotations[2]);
-    fmt::print("Expect (l == 2)\n{}\n", r2);
-=======
     fmt::print("Found  (l == 2)\n{}\n", format_matrix(rotations[2]));
     fmt::print("Expect (l == 2)\n{}\n", format_matrix(r2));
->>>>>>> cda1695d
     REQUIRE(all_close(r2, rotations[2], 1e-10, 1e-10));
 
     // order 3
@@ -188,13 +134,8 @@
         1, 0, 0, 0, 0, 0, -sin(alpha), 0, cos(alpha), 0, 0, 0, -sin(2 * alpha),
         0, 0, 0, cos(2 * alpha), 0, -sin(3 * alpha), 0, 0, 0, 0, 0,
         cos(3 * alpha);
-<<<<<<< HEAD
-    fmt::print("Found  (l == 3)\n{}\n", rotations[3]);
-    fmt::print("Expect (l == 3)\n{}\n", r2);
-=======
     fmt::print("Found  (l == 3)\n{}\n", format_matrix(rotations[3]));
     fmt::print("Expect (l == 3)\n{}\n", format_matrix(r2));
->>>>>>> cda1695d
     REQUIRE(all_close(r3, rotations[3], 1e-10, 1e-10));
   }
 
