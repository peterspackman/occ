--- conflicted
+++ resolved
@@ -16,10 +16,7 @@
 #include <vector>
 
 using Catch::Matchers::WithinAbs;
-<<<<<<< HEAD
-=======
 using occ::format_matrix;
->>>>>>> cda1695d
 using occ::Mat;
 using occ::Mat3;
 using occ::qm::HartreeFock;
@@ -67,11 +64,7 @@
 
   mo.Cocc = mo.C.leftCols(1);
   mo.D = mo.Cocc * mo.Cocc.transpose();
-<<<<<<< HEAD
-  fmt::print("D:\n{}\n", mo.D);
-=======
   fmt::print("D:\n{}\n", format_matrix(mo.D));
->>>>>>> cda1695d
 
   occ::Mat Fexact(2, 2);
   Fexact << 1.50976125, 0.7301775, 0.7301775, 1.50976125;
@@ -84,16 +77,6 @@
 
   occ::qm::JKPair jk_approx = hf.compute_JK(mo);
   occ::Mat F = 2 * (jk_approx.J - jk_approx.K);
-<<<<<<< HEAD
-  fmt::print("Fexact\n{}\n", Fexact);
-  fmt::print("Fapprox\n{}\n", F);
-
-  fmt::print("Jexact\n{}\n", Jexact);
-  fmt::print("Japprox\n{}\n", jk_approx.J);
-
-  fmt::print("Kexact\n{}\n", Kexact);
-  fmt::print("Kapprox\n{}\n", 2 * jk_approx.K);
-=======
   fmt::print("Fexact\n{}\n", format_matrix(Fexact));
   fmt::print("Fapprox\n{}\n", format_matrix(F));
 
@@ -102,7 +85,6 @@
 
   fmt::print("Kexact\n{}\n", format_matrix(Kexact));
   fmt::print("Kapprox\n{}\n", format_matrix(2 * jk_approx.K));
->>>>>>> cda1695d
 }
 
 TEST_CASE("Electric Field evaluation H2/STO-3G") {
@@ -122,19 +104,11 @@
   expected_esp << -1.37628, -1.37628, -1.95486, -1.45387;
 
   auto field_values = hf.nuclear_electric_field_contribution(grid_pts);
-<<<<<<< HEAD
-  fmt::print("Grid points\n{}\n", grid_pts);
-  fmt::print("Nuclear E field values:\n{}\n", field_values);
-
-  auto esp = hf.electronic_electric_potential_contribution(mo, grid_pts);
-  fmt::print("ESP:\n{}\n", esp);
-=======
   fmt::print("Grid points\n{}\n", format_matrix(grid_pts));
   fmt::print("Nuclear E field values:\n{}\n", format_matrix(field_values));
 
   auto esp = hf.electronic_electric_potential_contribution(mo, grid_pts);
   fmt::print("ESP:\n{}\n", format_matrix(esp));
->>>>>>> cda1695d
   REQUIRE(all_close(esp, expected_esp, 1e-5, 1e-5));
   occ::Mat expected_efield(field_values.rows(), field_values.cols());
   occ::Mat efield;
@@ -151,11 +125,7 @@
     efield_fd.row(i) = -(esp_d - esp) / delta;
   }
   REQUIRE(all_close(efield_fd, expected_efield, 1e-5, 1e-5));
-<<<<<<< HEAD
-  fmt::print("Electric field FD:\n{}\n", efield_fd);
-=======
   fmt::print("Electric field FD:\n{}\n", format_matrix(efield_fd));
->>>>>>> cda1695d
 }
 
 // MO Rotation
@@ -178,17 +148,10 @@
   fmt::print("basis.size() {}\n", basis.size());
   Mat3 rotation =
       Eigen::AngleAxisd(M_PI / 2, occ::Vec3{0, 1, 0}).toRotationMatrix();
-<<<<<<< HEAD
-  fmt::print("Rotation by:\n{}\n", rotation);
+  fmt::print("Rotation by:\n{}\n", format_matrix(rotation));
 
   auto hf = HartreeFock(basis);
   occ::qm::SCF<HartreeFock> scf(hf);
-=======
-  fmt::print("Rotation by:\n{}\n", format_matrix(rotation));
-
-  auto hf = HartreeFock(basis);
-  occ::scf::SCF<HartreeFock> scf(hf);
->>>>>>> cda1695d
   double e = scf.compute_scf_energy();
 
   occ::qm::AOBasis rot_basis = basis;
@@ -196,11 +159,7 @@
   auto rot_atoms = rot_basis.atoms();
   fmt::print("rot_basis.size() {}\n", rot_basis.size());
   auto hf_rot = HartreeFock(rot_basis);
-<<<<<<< HEAD
   occ::qm::SCF<HartreeFock> scf_rot(hf_rot);
-=======
-  occ::scf::SCF<HartreeFock> scf_rot(hf_rot);
->>>>>>> cda1695d
   double e_rot = scf_rot.compute_scf_energy();
 
   REQUIRE(e == Catch::Approx(e_rot));
@@ -232,14 +191,9 @@
       0.423, Eigen::Vector3d(0.234, -0.642, 0.829).normalized()));
   Mat3 rotation = r.toRotationMatrix();
 
-<<<<<<< HEAD
-  fmt::print("Rotation by:\n{}\n", rotation);
-  fmt::print("Distances before rotation:\n{}\n", interatomic_distances(atoms));
-=======
   fmt::print("Rotation by:\n{}\n", format_matrix(rotation));
   fmt::print("Distances before rotation:\n{}\n",
              format_matrix(interatomic_distances(atoms)));
->>>>>>> cda1695d
   auto hf = HartreeFock(basis);
 
   auto rot_basis = basis;
@@ -248,8 +202,7 @@
   auto shell2atom = rot_basis.shell_to_atom();
 
   fmt::print("Distances after rotation:\n{}\n",
-<<<<<<< HEAD
-             interatomic_distances(rot_atoms));
+             format_matrix(interatomic_distances(rot_atoms)));
   auto hf_rot = HartreeFock(rot_basis);
   REQUIRE(hf.nuclear_repulsion_energy() ==
           Catch::Approx(hf_rot.nuclear_repulsion_energy()));
@@ -261,20 +214,6 @@
 
   mos.rotate(rot_basis, rotation);
   Mat rot_C_occ = mos.C.leftCols(scf.ctx.n_occ);
-=======
-             format_matrix(interatomic_distances(rot_atoms)));
-  auto hf_rot = HartreeFock(rot_basis);
-  REQUIRE(hf.nuclear_repulsion_energy() ==
-          Catch::Approx(hf_rot.nuclear_repulsion_energy()));
-  occ::scf::SCF<HartreeFock> scf(hf);
-  double e = scf.compute_scf_energy();
-  occ::qm::MolecularOrbitals mos = scf.mo;
-  Mat C_occ = mos.C.leftCols(scf.n_occ);
-  Mat D = C_occ * C_occ.transpose();
-
-  mos.rotate(rot_basis, rotation);
-  Mat rot_C_occ = mos.C.leftCols(scf.n_occ);
->>>>>>> cda1695d
   Mat rot_D = rot_C_occ * rot_C_occ.transpose();
 
   double e_en = occ::qm::expectation<occ::qm::SpinorbitalKind::Restricted>(
@@ -296,11 +235,7 @@
   SECTION("STO-3G") {
     auto obs = occ::qm::AOBasis::load(atoms, "STO-3G");
     HartreeFock hf(obs);
-<<<<<<< HEAD
     occ::qm::SCF<HartreeFock> scf(hf);
-=======
-    occ::scf::SCF<HartreeFock> scf(hf);
->>>>>>> cda1695d
     scf.convergence_settings.energy_threshold = 1e-8;
     double e = scf.compute_scf_energy();
     REQUIRE(e == Catch::Approx(-74.963706080054).epsilon(1e-8));
@@ -309,11 +244,7 @@
   SECTION("3-21G") {
     auto obs = occ::qm::AOBasis::load(atoms, "3-21G");
     HartreeFock hf(obs);
-<<<<<<< HEAD
     occ::qm::SCF<HartreeFock> scf(hf);
-=======
-    occ::scf::SCF<HartreeFock> scf(hf);
->>>>>>> cda1695d
     scf.convergence_settings.energy_threshold = 1e-8;
     double e = scf.compute_scf_energy();
     REQUIRE(e == Catch::Approx(-75.585325673488).epsilon(1e-8));
@@ -328,11 +259,7 @@
   SECTION("STO-3G") {
     auto obs = occ::qm::AOBasis::load(atoms, "STO-3G");
     HartreeFock hf(obs);
-<<<<<<< HEAD
     occ::qm::SCF<HartreeFock> scf(hf, SpinorbitalKind::Unrestricted);
-=======
-    occ::scf::SCF<HartreeFock> scf(hf, SpinorbitalKind::Unrestricted);
->>>>>>> cda1695d
     scf.convergence_settings.energy_threshold = 1e-8;
     double e = scf.compute_scf_energy();
     REQUIRE(e == Catch::Approx(-74.963706080054).epsilon(1e-8));
@@ -341,11 +268,7 @@
   SECTION("3-21G") {
     auto obs = occ::qm::AOBasis::load(atoms, "3-21G");
     HartreeFock hf(obs);
-<<<<<<< HEAD
     occ::qm::SCF<HartreeFock> scf(hf, SpinorbitalKind::Unrestricted);
-=======
-    occ::scf::SCF<HartreeFock> scf(hf, SpinorbitalKind::Unrestricted);
->>>>>>> cda1695d
     scf.convergence_settings.energy_threshold = 1e-8;
     double e = scf.compute_scf_energy();
     REQUIRE(e == Catch::Approx(-75.585325673488).epsilon(1e-8));
@@ -360,11 +283,7 @@
   SECTION("STO-3G") {
     auto obs = occ::qm::AOBasis::load(atoms, "STO-3G");
     HartreeFock hf(obs);
-<<<<<<< HEAD
     occ::qm::SCF<HartreeFock> scf(hf, SpinorbitalKind::General);
-=======
-    occ::scf::SCF<HartreeFock> scf(hf, SpinorbitalKind::General);
->>>>>>> cda1695d
     scf.convergence_settings.energy_threshold = 1e-8;
     double e = scf.compute_scf_energy();
     REQUIRE(e == Catch::Approx(-74.963706080054).epsilon(1e-8));
@@ -373,11 +292,7 @@
   SECTION("3-21G") {
     auto obs = occ::qm::AOBasis::load(atoms, "3-21G");
     HartreeFock hf(obs);
-<<<<<<< HEAD
     occ::qm::SCF<HartreeFock> scf(hf, SpinorbitalKind::General);
-=======
-    occ::scf::SCF<HartreeFock> scf(hf, SpinorbitalKind::General);
->>>>>>> cda1695d
     scf.convergence_settings.energy_threshold = 1e-8;
     double e = scf.compute_scf_energy();
     REQUIRE(e == Catch::Approx(-75.585325673488).epsilon(1e-8));
@@ -442,22 +357,15 @@
       -0.0596489, -0.09272139, -0.13295573, -0.17469005, -0.21056677,
       -0.2356074, -0.25006385, -0.26093526, -0.2633199, -0.2638024, -0.26389139,
       -0.26390591;
-<<<<<<< HEAD
 
   occ::Vec energies(16);
 
-=======
-
-  occ::Vec energies(16);
-
->>>>>>> cda1695d
   for (int i = 0; i < separations.rows(); i++) {
     std::vector<occ::core::Atom> atoms{{1, 0.0, 0.0, 0.0},
                                        {1, separations(i), 0.0, 0.0}};
     auto obs = occ::qm::AOBasis::load(atoms, "cc-pvdz");
     obs.set_pure(true);
     HartreeFock hf(obs);
-<<<<<<< HEAD
     occ::qm::SCF<HartreeFock> scf(hf);
 
     scf.ctx.mo.smearing.kind = occ::qm::OrbitalSmearing::Kind::Fermi;
@@ -587,152 +495,15 @@
 
   auto atom_gradients = g(mo);
 
-  fmt::print("Atom gradients\n{}\n", atom_gradients);
-  fmt::print("Difference\n{}\n", atom_gradients - expected_atom_gradients);
-=======
-    occ::scf::SCF<HartreeFock> scf(hf);
-
-    scf.mo.smearing.kind = occ::qm::OrbitalSmearing::Kind::Fermi;
-    scf.mo.smearing.sigma = 0.095;
-
-    energies(i) = scf.compute_scf_energy();
-
-    REQUIRE_THAT(energies(i), WithinAbs(expected_energies(i), 1e-5));
-    REQUIRE_THAT(scf.mo.smearing.ec_entropy(),
-                 WithinAbs(expected_correlations(i), 1e-5));
-  }
-}
-
-TEST_CASE("Integral gradients", "[integrals]") {
-
-  std::vector<occ::core::Atom> atoms{{8, -1.32695761, -0.10593856, 0.01878821},
-                                     {1, -1.93166418, 1.60017351, -0.02171049},
-                                     {1, 0.48664409, 0.07959806, 0.00986248}};
-
-  auto obs = occ::qm::AOBasis::load(atoms, "STO-3G");
-
-  occ::Vec e(obs.nbf()), occ(obs.nbf());
-  e << -20.2434, -1.2673, -0.6143, -0.4545, -0.3916, 0.6029, 0.7350;
-  occ::Mat D(obs.nbf(), obs.nbf()), C(obs.nbf(), obs.nbf());
-  D << 2.106529, -0.447611, 0.057951, 0.091761, -0.002396, -0.027622, -0.027249,
-      -0.447611, 1.974382, -0.328030, -0.521593, 0.013615, -0.038544, -0.037120,
-      0.057951, -0.328030, 0.877559, 0.221255, -0.002740, -0.203698, 0.711984,
-      0.091761, -0.521593, 0.221255, 1.089979, 0.021845, 0.689851, 0.111189,
-      -0.002396, 0.013615, -0.002740, 0.021845, 1.999469, -0.016473, -0.004447,
-      -0.027622, -0.038544, -0.203698, 0.689851, -0.016473, 0.603384, -0.189923,
-      -0.027249, -0.037120, 0.711984, 0.111189, -0.004447, -0.189923, 0.606432;
-
-  C << 0.99414, -0.23288, -0.00108, 0.10350, 0.00000, -0.13135, 0.00403,
-      0.02646, 0.83484, 0.00590, -0.53804, -0.00000, 0.87498, -0.02968, 0.00228,
-      0.06746, 0.51167, 0.41522, 0.00241, 0.42062, 0.82123, 0.00368, 0.10998,
-      -0.32748, 0.65195, 0.02458, 0.61693, -0.54485, -0.00010, -0.00287,
-      0.00682, -0.01703, 0.99969, -0.01618, 0.01142, -0.00596, 0.15957,
-      -0.44585, 0.27823, 0.00000, -0.77288, 0.85930, -0.00587, 0.15700, 0.44567,
-      0.28269, -0.00000, -0.81270, -0.81126;
-
-  occ << 1.0, 1.0, 1.0, 1.0, 1.0, 0.0, 0.0;
-
-  occ::qm::MolecularOrbitals mo;
-  mo.kind = occ::qm::SpinorbitalKind::Restricted;
-  mo.D = D * 0.5;
-  mo.energies = e;
-  mo.occupation = occ;
-  mo.C = C;
-
-  occ::qm::IntegralEngine engine(obs);
-  HartreeFock hf(obs);
-  auto [J, K] = hf.compute_JK(mo);
-  auto [grad, grad_k] = hf.compute_JK_gradient(mo);
-
-  occ::Mat Xref(obs.nbf(), obs.nbf()), Yref(obs.nbf(), obs.nbf()),
-      Zref(obs.nbf(), obs.nbf());
-
-  Xref << -0.03898, -0.01702, 13.27512, 0.01153, -0.00015, -0.27938, 0.80778,
-      0.00038, 0.02486, 4.61696, -0.00033, -0.00000, -0.67535, 2.04809,
-      -15.50871, -7.76594, 0.06736, 0.00329, -0.00019, -2.04167, 0.14166,
-      0.00312, 0.00478, 0.02816, -0.00443, 0.00035, -0.76461, 0.25917, -0.00004,
-      -0.00007, -0.00084, 0.00035, 0.01086, 0.01816, -0.01219, 0.31666, 0.94311,
-      1.04257, 0.92737, -0.02203, 0.31173, 0.91043, -0.92953, -2.75624,
-      -1.52403, -0.30732, 0.01446, -1.08941, -0.86829;
-
-  Yref << -0.06087, -0.02660, 0.01153, 13.28648, 0.00109, 0.77487, 0.07826,
-      0.00060, 0.03938, -0.00033, 4.61698, -0.00008, 1.96012, 0.22767, 0.00312,
-      0.00478, 0.02816, -0.00443, 0.00035, -0.76461, 0.25917, -15.50563,
-      -7.76067, -0.01976, 0.07139, -0.00086, -0.11750, -2.24876, 0.00029,
-      0.00037, 0.00035, -0.00150, 0.01734, -0.05199, -0.00127, -0.89387,
-      -2.62418, 0.90500, -1.22562, 0.06155, -0.81827, -0.76975, -0.09524,
-      -0.26983, -0.28513, 1.31597, 0.00142, 0.48830, -0.06852;
-
-  Zref << 0.00159, 0.00069, -0.00015, 0.00109, 13.33186, -0.01838, -0.00387,
-      -0.00002, -0.00103, -0.00000, -0.00008, 4.61356, -0.04657, -0.01053,
-      -0.00004, -0.00007, -0.00084, 0.00035, 0.01086, 0.01816, -0.01219,
-      0.00029, 0.00037, 0.00035, -0.00150, 0.01734, -0.05199, -0.00127,
-      -15.49334, -7.74518, -0.00447, -0.00753, -0.00071, -2.30545, -2.27486,
-      0.02122, 0.06226, -0.02148, 0.06149, 1.36441, 0.01937, 0.01674, 0.00458,
-      0.01327, 0.01392, 0.00148, 1.34587, -0.00939, 0.00377;
-
-  REQUIRE(all_close(grad.x, Xref, 1e-5, 1e-5));
-  REQUIRE(all_close(grad.y, Yref, 1e-5, 1e-5));
-  REQUIRE(all_close(grad.z, Zref, 1e-5, 1e-5));
-
-  Xref << 0.02578, -0.06436, 1.28249, 0.09634, -0.00124, -0.09719, 0.30588,
-      0.00034, -0.00791, 0.57682, 0.01804, -0.00023, -0.10010, 0.31664,
-      -4.04562, -1.38240, 0.15905, 0.07964, -0.00240, -0.45088, -0.20785,
-      0.00565, 0.00970, 0.01519, -0.05754, 0.00105, -0.08108, 0.03159, -0.00007,
-      -0.00013, -0.00071, 0.00106, -0.01162, 0.00198, -0.00137, 0.08256,
-      0.14178, 0.13574, 0.09923, -0.00230, 0.07807, 0.14131, -0.24018, -0.42145,
-      -0.12875, -0.02855, 0.00147, -0.18523, -0.22229;
-  Yref << 0.04098, -0.10140, 0.09628, 1.37646, 0.00895, 0.29431, 0.03805,
-      0.00054, -0.01202, 0.01806, 0.59557, 0.00164, 0.30414, 0.03958, 0.00565,
-      0.00970, 0.01519, -0.05754, 0.00105, -0.08108, 0.03159, -4.04016,
-      -1.37206, -0.01624, 0.14585, -0.00444, -0.23608, -0.46844, 0.00054,
-      0.00083, 0.00110, -0.00268, -0.01815, -0.00526, 0.00032, -0.23054,
-      -0.40240, 0.09643, -0.09421, 0.00684, -0.21117, -0.13764, -0.02378,
-      -0.04384, -0.02571, 0.16718, 0.00064, 0.06778, -0.01980;
-  Zref << -0.00107, 0.00265, -0.00124, 0.00895, 1.74979, -0.00700, -0.00167,
-      -0.00001, 0.00031, -0.00023, 0.00164, 0.66388, -0.00724, -0.00174,
-      -0.00007, -0.00013, -0.00071, 0.00106, -0.01162, 0.00198, -0.00137,
-      0.00054, 0.00083, 0.00110, -0.00268, -0.01815, -0.00526, 0.00032,
-      -4.01780, -1.33735, 0.03156, 0.04934, -0.00034, -0.45775, -0.45243,
-      0.00547, 0.00955, -0.00223, 0.00683, 0.19326, 0.00500, 0.00304, 0.00116,
-      0.00209, 0.00140, 0.00064, 0.19059, -0.00122, 0.00102;
-
-  REQUIRE(all_close(grad_k.x, Xref, 1e-5, 1e-5));
-  REQUIRE(all_close(grad_k.y, Yref, 1e-5, 1e-5));
-  REQUIRE(all_close(grad_k.z, Zref, 1e-5, 1e-5));
-
-  occ::Mat3N nuc_expected(3, 3);
-  nuc_expected << 1.57939, 0.91879, -2.49818, 2.54459, -2.36485, -0.17974,
-      -0.06637, 0.05594, 0.01043;
-
-  auto g = occ::qm::GradientEvaluator(hf);
-  REQUIRE(all_close(g.nuclear_repulsion(), nuc_expected, 1e-5, 1e-5));
-
-  occ::Mat3N elec_expected(3, 3);
-  elec_expected << -1.55750, -0.91352, 2.47102, -2.49540, 2.32632, 0.16908,
-      0.06511, -0.05501, -0.01010;
-  REQUIRE(all_close(g.electronic(mo), elec_expected, 1e-4, 1e-4));
-
-  occ::Mat3N expected_atom_gradients(3, 3);
-  expected_atom_gradients << 0.02189, 0.00527, -0.02716, 0.04919, -0.03853,
-      -0.01067, -0.00126, 0.00093, 0.00033;
-
-  auto atom_gradients = g(mo);
-
   fmt::print("Atom gradients\n{}\n", format_matrix(atom_gradients));
   fmt::print("Difference\n{}\n",
              format_matrix(atom_gradients - expected_atom_gradients));
->>>>>>> cda1695d
   REQUIRE(all_close(atom_gradients, expected_atom_gradients, 1e-4, 1e-4));
 }
 
 TEST_CASE("Oniom ethane", "[oniom]") {
   using occ::core::Atom;
-<<<<<<< HEAD
   using occ::qm::SCF;
-=======
-  using occ::scf::SCF;
->>>>>>> cda1695d
   std::vector<Atom> atoms{
       {1, 2.239513249136882, -0.007369927999015981, 1.8661035638534056},
       {6, 1.4203174061693364, -0.042518815378938354, -0.039495255174213845},
@@ -778,35 +549,20 @@
   auto obs = occ::qm::AOBasis::load(atoms, "3-21G");
 
   auto hf = HartreeFock(obs);
-<<<<<<< HEAD
   occ::qm::SCF<HartreeFock> scf(hf);
-=======
-  occ::scf::SCF<HartreeFock> scf(hf);
->>>>>>> cda1695d
   double e = scf.compute_scf_energy();
 
   auto wfn = scf.wavefunction();
 
   auto charges = wfn.mulliken_charges();
-<<<<<<< HEAD
-  fmt::print("Charges:\n{}\n", charges);
-  occ::Vec expected(3);
-  expected << -0.724463, 0.363043, 0.361419;
-  fmt::print("Expected:\n{}\n", expected);
-=======
   fmt::print("Charges:\n{}\n", format_matrix(charges));
   occ::Vec expected(3);
   expected << -0.724463, 0.363043, 0.361419;
   fmt::print("Expected:\n{}\n", format_matrix(expected));
->>>>>>> cda1695d
   REQUIRE(all_close(expected, charges, 1e-5, 1e-5));
 
   auto energies = occ::qm::mulliken_partition(obs, wfn.mo, wfn.V);
   double total = occ::qm::expectation(wfn.mo.kind, wfn.mo.D, wfn.V);
-<<<<<<< HEAD
-  fmt::print("Partitioned energy\n{}\n", energies);
-=======
   fmt::print("Partitioned energy\n{}\n", format_matrix(energies));
->>>>>>> cda1695d
   REQUIRE(energies.sum() == Catch::Approx(total));
 }